<<<<<<< HEAD
@inline γ(f::Fluid) = f.species.element.γ
@inline m(f::Fluid) = f.species.element.m
@inline R(f::Fluid) = f.species.element.R
@inline cp(f::Fluid) = f.species.element.cp
@inline cv(f::Fluid) = f.species.element.cv

@inline number_density(U, f::Fluid) = density(U, f) / m(f)
@inline density(U, f::Fluid) = U[1]

@inline velocity(U::SVector{1, T}, f::Fluid) where T = f.conservation_laws.u
@inline velocity(U::SVector{2, T}, f::Fluid) where T = U[2] / U[1]
@inline velocity(U::SVector{3, T}, f::Fluid) where T = U[2] / U[1]

@inline function velocity(U, f::Fluid)
    if f.conservation_laws.type == _ContinuityOnly
        return f.conservation_laws.u
    else
        return U[2] / U[1]
    end
end

@inline temperature(U::SVector{1, T}, f::Fluid) where T = f.conservation_laws.T
@inline temperature(U::SVector{2, T}, f::Fluid) where T = f.conservation_laws.T
@inline temperature(U::SVector{3, T}, f::Fluid) where T = (γ(f) - 1) * (U[3] - 0.5 * U[2]^2 / U[1]) / U[1] / R(f)

@inline function temperature(U, f::Fluid)
    if f.conservation_laws.type == _EulerEquations
        (γ(f) - 1) * (U[3] - 0.5 * U[2]^2 / U[1]) / U[1] / R(f)
    else
        return f.conservation_laws.T
    end
end

@inline pressure(U::SVector{1, T}, f::Fluid) where T = U[1] * R(f) * f.conservation_laws.T
@inline pressure(U::SVector{2, T}, f::Fluid) where T = U[1] * R(f) * f.conservation_laws.T
@inline pressure(U::SVector{3, T}, f::Fluid) where T = (γ(f) - 1) * (U[3] - 0.5 * U[2]^2 / U[1])

@inline function pressure(U, f::Fluid)
    if f.conservation_laws.type == _EulerEquations
        return (γ(f) - 1) * (U[3] - 0.5 * U[2]^2 / U[1])
    else
        return U[1] * R(f) * f.conservation_laws.T
    end
end

function stagnation_energy(U, f::Fluid)
    if f.conservation_laws.type == _EulerEquations
        return U[3] + (0.5 * (U[2])^2 / (U[1])^2) * (1 - U[1])
    else
        return 0.5 * velocity(U, f)^2 + static_energy(U, f)
    end
end

function static_energy(U, f::Fluid)
    if f.conservation_laws.type == _EulerEquations
        return U[3] / U[1] - 0.5 * (U[2] / U[1])^2
    else
        return cv(f) * temperature(U, f)
    end
end

function static_enthalpy(U, f::Fluid)
    if f.conservation_laws.type == _EulerEquations
        return U[3] / U[1] - 0.5 * (U[2] / U[1])^2 + pressure(U, f) / density(U, f)
    else
        return cp(f) * temperature(U, f)
    end
end

@inline sound_speed(U, f::Fluid) = sqrt(γ(f) * R(f) * temperature(U, f))
@inline mach_number(U, f::Fluid) = velocity(U, f) / sound_speed(U, f)

@inline stagnation_enthalpy(U, f) = stagnation_energy(U, f) + pressure(U, f) / density(U, f)
@inline function critical_sound_speed(U, f)
    return 2 * (γ(f) - 1) / (γ(f) + 1) * stagnation_enthalpy(U, f)
end
=======
@inline γ(f::Fluid) = f.species.element.γ
@inline m(f::Fluid) = f.species.element.m
@inline R(f::Fluid) = f.species.element.R
@inline cp(f::Fluid) = f.species.element.cp
@inline cv(f::Fluid) = f.species.element.cv

@inline number_density(U, f::Fluid) = density(U, f) / m(f)
@inline density(U, f::Fluid) = U[1]

@inline velocity(U::SVector{1, T}, f::Fluid) where T = f.conservation_laws.u
@inline velocity(U::SVector{2, T}, f::Fluid) where T = U[2] / U[1]
@inline velocity(U::SVector{3, T}, f::Fluid) where T = U[2] / U[1]

@inline temperature(U::SVector{1, T}, f::Fluid) where T = f.conservation_laws.T
@inline temperature(U::SVector{2, T}, f::Fluid) where T = f.conservation_laws.T
@inline temperature(U::SVector{3, T}, f::Fluid) where T = (γ(f) - 1) * (U[3] - 0.5 * U[2]^2 / U[1]) / U[1] / R(f)

@inline pressure(U::SVector{1, T}, f::Fluid) where T = U[1] * R(f) * f.conservation_laws.T
@inline pressure(U::SVector{2, T}, f::Fluid) where T = U[1] * R(f) * f.conservation_laws.T
@inline pressure(U::SVector{3, T}, f::Fluid) where T = (γ(f) - 1) * (U[3] - 0.5 * U[2]^2 / U[1])

function stagnation_energy(U, f::Fluid)
    if f.conservation_laws.type == _EulerEquations
        return U[3] + (0.5 * (U[2])^2 / (U[1])^2) * (1 - U[1])
    else
        return 0.5 * velocity(U, f)^2 + static_energy(U, f)
    end
end

function static_energy(U, f::Fluid)
    if f.conservation_laws.type == _EulerEquations
        return U[3] / U[1] - 0.5 * (U[2] / U[1])^2
    else
        return cv(f) * temperature(U, f)
    end
end

function static_enthalpy(U, f::Fluid)
    if f.conservation_laws.type == _EulerEquations
        return U[3] / U[1] - 0.5 * (U[2] / U[1])^2 + pressure(U, f) / density(U, f)
    else
        return cp(f) * temperature(U, f)
    end
end

@inline sound_speed(U, f::Fluid) = sqrt(γ(f) * R(f) * temperature(U, f))
@inline mach_number(U, f::Fluid) = velocity(U, f) / sound_speed(U, f)

@inline stagnation_enthalpy(U, f) = stagnation_energy(U, f) + pressure(U, f) / density(U, f)
@inline function critical_sound_speed(U, f)
    return 2 * (γ(f) - 1) / (γ(f) + 1) * stagnation_enthalpy(U, f)
end
>>>>>>> 08011226
<|MERGE_RESOLUTION|>--- conflicted
+++ resolved
@@ -1,131 +1,52 @@
-<<<<<<< HEAD
-@inline γ(f::Fluid) = f.species.element.γ
-@inline m(f::Fluid) = f.species.element.m
-@inline R(f::Fluid) = f.species.element.R
-@inline cp(f::Fluid) = f.species.element.cp
-@inline cv(f::Fluid) = f.species.element.cv
-
-@inline number_density(U, f::Fluid) = density(U, f) / m(f)
-@inline density(U, f::Fluid) = U[1]
-
-@inline velocity(U::SVector{1, T}, f::Fluid) where T = f.conservation_laws.u
-@inline velocity(U::SVector{2, T}, f::Fluid) where T = U[2] / U[1]
-@inline velocity(U::SVector{3, T}, f::Fluid) where T = U[2] / U[1]
-
-@inline function velocity(U, f::Fluid)
-    if f.conservation_laws.type == _ContinuityOnly
-        return f.conservation_laws.u
-    else
-        return U[2] / U[1]
-    end
-end
-
-@inline temperature(U::SVector{1, T}, f::Fluid) where T = f.conservation_laws.T
-@inline temperature(U::SVector{2, T}, f::Fluid) where T = f.conservation_laws.T
-@inline temperature(U::SVector{3, T}, f::Fluid) where T = (γ(f) - 1) * (U[3] - 0.5 * U[2]^2 / U[1]) / U[1] / R(f)
-
-@inline function temperature(U, f::Fluid)
-    if f.conservation_laws.type == _EulerEquations
-        (γ(f) - 1) * (U[3] - 0.5 * U[2]^2 / U[1]) / U[1] / R(f)
-    else
-        return f.conservation_laws.T
-    end
-end
-
-@inline pressure(U::SVector{1, T}, f::Fluid) where T = U[1] * R(f) * f.conservation_laws.T
-@inline pressure(U::SVector{2, T}, f::Fluid) where T = U[1] * R(f) * f.conservation_laws.T
-@inline pressure(U::SVector{3, T}, f::Fluid) where T = (γ(f) - 1) * (U[3] - 0.5 * U[2]^2 / U[1])
-
-@inline function pressure(U, f::Fluid)
-    if f.conservation_laws.type == _EulerEquations
-        return (γ(f) - 1) * (U[3] - 0.5 * U[2]^2 / U[1])
-    else
-        return U[1] * R(f) * f.conservation_laws.T
-    end
-end
-
-function stagnation_energy(U, f::Fluid)
-    if f.conservation_laws.type == _EulerEquations
-        return U[3] + (0.5 * (U[2])^2 / (U[1])^2) * (1 - U[1])
-    else
-        return 0.5 * velocity(U, f)^2 + static_energy(U, f)
-    end
-end
-
-function static_energy(U, f::Fluid)
-    if f.conservation_laws.type == _EulerEquations
-        return U[3] / U[1] - 0.5 * (U[2] / U[1])^2
-    else
-        return cv(f) * temperature(U, f)
-    end
-end
-
-function static_enthalpy(U, f::Fluid)
-    if f.conservation_laws.type == _EulerEquations
-        return U[3] / U[1] - 0.5 * (U[2] / U[1])^2 + pressure(U, f) / density(U, f)
-    else
-        return cp(f) * temperature(U, f)
-    end
-end
-
-@inline sound_speed(U, f::Fluid) = sqrt(γ(f) * R(f) * temperature(U, f))
-@inline mach_number(U, f::Fluid) = velocity(U, f) / sound_speed(U, f)
-
-@inline stagnation_enthalpy(U, f) = stagnation_energy(U, f) + pressure(U, f) / density(U, f)
-@inline function critical_sound_speed(U, f)
-    return 2 * (γ(f) - 1) / (γ(f) + 1) * stagnation_enthalpy(U, f)
-end
-=======
-@inline γ(f::Fluid) = f.species.element.γ
-@inline m(f::Fluid) = f.species.element.m
-@inline R(f::Fluid) = f.species.element.R
-@inline cp(f::Fluid) = f.species.element.cp
-@inline cv(f::Fluid) = f.species.element.cv
-
-@inline number_density(U, f::Fluid) = density(U, f) / m(f)
-@inline density(U, f::Fluid) = U[1]
-
-@inline velocity(U::SVector{1, T}, f::Fluid) where T = f.conservation_laws.u
-@inline velocity(U::SVector{2, T}, f::Fluid) where T = U[2] / U[1]
-@inline velocity(U::SVector{3, T}, f::Fluid) where T = U[2] / U[1]
-
-@inline temperature(U::SVector{1, T}, f::Fluid) where T = f.conservation_laws.T
-@inline temperature(U::SVector{2, T}, f::Fluid) where T = f.conservation_laws.T
-@inline temperature(U::SVector{3, T}, f::Fluid) where T = (γ(f) - 1) * (U[3] - 0.5 * U[2]^2 / U[1]) / U[1] / R(f)
-
-@inline pressure(U::SVector{1, T}, f::Fluid) where T = U[1] * R(f) * f.conservation_laws.T
-@inline pressure(U::SVector{2, T}, f::Fluid) where T = U[1] * R(f) * f.conservation_laws.T
-@inline pressure(U::SVector{3, T}, f::Fluid) where T = (γ(f) - 1) * (U[3] - 0.5 * U[2]^2 / U[1])
-
-function stagnation_energy(U, f::Fluid)
-    if f.conservation_laws.type == _EulerEquations
-        return U[3] + (0.5 * (U[2])^2 / (U[1])^2) * (1 - U[1])
-    else
-        return 0.5 * velocity(U, f)^2 + static_energy(U, f)
-    end
-end
-
-function static_energy(U, f::Fluid)
-    if f.conservation_laws.type == _EulerEquations
-        return U[3] / U[1] - 0.5 * (U[2] / U[1])^2
-    else
-        return cv(f) * temperature(U, f)
-    end
-end
-
-function static_enthalpy(U, f::Fluid)
-    if f.conservation_laws.type == _EulerEquations
-        return U[3] / U[1] - 0.5 * (U[2] / U[1])^2 + pressure(U, f) / density(U, f)
-    else
-        return cp(f) * temperature(U, f)
-    end
-end
-
-@inline sound_speed(U, f::Fluid) = sqrt(γ(f) * R(f) * temperature(U, f))
-@inline mach_number(U, f::Fluid) = velocity(U, f) / sound_speed(U, f)
-
-@inline stagnation_enthalpy(U, f) = stagnation_energy(U, f) + pressure(U, f) / density(U, f)
-@inline function critical_sound_speed(U, f)
-    return 2 * (γ(f) - 1) / (γ(f) + 1) * stagnation_enthalpy(U, f)
-end
->>>>>>> 08011226
+@inline γ(f::Fluid) = f.species.element.γ
+@inline m(f::Fluid) = f.species.element.m
+@inline R(f::Fluid) = f.species.element.R
+@inline cp(f::Fluid) = f.species.element.cp
+@inline cv(f::Fluid) = f.species.element.cv
+
+@inline number_density(U, f::Fluid) = density(U, f) / m(f)
+@inline density(U, f::Fluid) = U[1]
+
+@inline velocity(U::SVector{1, T}, f::Fluid) where T = f.conservation_laws.u
+@inline velocity(U::SVector{2, T}, f::Fluid) where T = U[2] / U[1]
+@inline velocity(U::SVector{3, T}, f::Fluid) where T = U[2] / U[1]
+
+@inline temperature(U::SVector{1, T}, f::Fluid) where T = f.conservation_laws.T
+@inline temperature(U::SVector{2, T}, f::Fluid) where T = f.conservation_laws.T
+@inline temperature(U::SVector{3, T}, f::Fluid) where T = (γ(f) - 1) * (U[3] - 0.5 * U[2]^2 / U[1]) / U[1] / R(f)
+
+@inline pressure(U::SVector{1, T}, f::Fluid) where T = U[1] * R(f) * f.conservation_laws.T
+@inline pressure(U::SVector{2, T}, f::Fluid) where T = U[1] * R(f) * f.conservation_laws.T
+@inline pressure(U::SVector{3, T}, f::Fluid) where T = (γ(f) - 1) * (U[3] - 0.5 * U[2]^2 / U[1])
+
+function stagnation_energy(U, f::Fluid)
+    if f.conservation_laws.type == _EulerEquations
+        return U[3] + (0.5 * (U[2])^2 / (U[1])^2) * (1 - U[1])
+    else
+        return 0.5 * velocity(U, f)^2 + static_energy(U, f)
+    end
+end
+
+function static_energy(U, f::Fluid)
+    if f.conservation_laws.type == _EulerEquations
+        return U[3] / U[1] - 0.5 * (U[2] / U[1])^2
+    else
+        return cv(f) * temperature(U, f)
+    end
+end
+
+function static_enthalpy(U, f::Fluid)
+    if f.conservation_laws.type == _EulerEquations
+        return U[3] / U[1] - 0.5 * (U[2] / U[1])^2 + pressure(U, f) / density(U, f)
+    else
+        return cp(f) * temperature(U, f)
+    end
+end
+
+@inline sound_speed(U, f::Fluid) = sqrt(γ(f) * R(f) * temperature(U, f))
+@inline mach_number(U, f::Fluid) = velocity(U, f) / sound_speed(U, f)
+
+@inline stagnation_enthalpy(U, f) = stagnation_energy(U, f) + pressure(U, f) / density(U, f)
+@inline function critical_sound_speed(U, f)
+    return 2 * (γ(f) - 1) / (γ(f) + 1) * stagnation_enthalpy(U, f)
+end