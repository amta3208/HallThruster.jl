struct HyperbolicScheme{F,L}
    flux_function::F  # in-place flux function
    limiter::L # limiter
    reconstruct::Bool
end

Base.@kwdef mutable struct MultiFluidSimulation{IC,B1,B2,B3,B4,S,F,L,CB,SP,BP,VF} #could add callback, or autoselect callback when in MMS mode
    grid::Grid1D
    fluids::Vector{Fluid}     # An array of user-defined fluids.
    # This will give us the capacity to more easily do shock tubes (and other problems)
    # without Hall thruster baggage
    initial_condition::IC
    boundary_conditions::Tuple{B1,B2,B3,B4}   # Tuple of left and right boundary conditions, subject to the approval of PR #10
    end_time::Float64    # How long to simulate
    scheme::HyperbolicScheme{F,L} # Flux, Limiter
    source_term!::S  # Source term function. This can include reactons, electric field, and MMS terms
    source_potential!::SP #potential source term
    boundary_potential!::BP #boundary conditions potential
    saveat::Vector{Float64} #when to save
    timestepcontrol::Tuple{Float64,Bool} #sets timestep (first argument) if second argument false. if second argument (adaptive) true, given dt is ignored.
    callback::CB
    solve_energy::Bool
    verification::VF
end

get_species(sim) = [Species(sim.propellant, i) for i in 0:(sim.ncharge)]

function configure_simulation(sim)
    fluids = sim.fluids
    species = [fluids[i].species for i in 1:length(fluids)]
    fluid_ranges = ranges(fluids)
    species_range_dict = Dict(Symbol(fluid.species) => fluid_range
                              for (fluid, fluid_range) in zip(fluids, fluid_ranges))

    return species, fluids, fluid_ranges, species_range_dict
end

function allocate_arrays(grid, fluids) #rewrite allocate arrays as function of set of equations, either 1, 2 or 3
    # Number of variables in the state vector U
    nvariables = 0
    for i in 1:length(fluids)
        if fluids[i].conservation_laws.type == :ContinuityOnly
            nvariables += 1
        elseif fluids[i].conservation_laws.type == :IsothermalEuler
            nvariables += 2
        elseif fluids[i].conservation_laws.type == :EulerEquations
            nvariables += 3
        end
    end

    ncells = grid.ncells
    nedges = grid.ncells + 1

    #Dual = ForwardDiff.Dual

    U = zeros(nvariables + 7, ncells + 2) # need to allocate room for ghost cells
    F = zeros(nvariables + 1, nedges)
    UL = zeros(nvariables + 1, nedges)
    UR = zeros(nvariables + 1, nedges)
    Q = zeros(nvariables + 1)
    A = Tridiagonal(ones(ncells), ones(ncells+1), ones(ncells)) #for potential
    b = zeros(ncells + 1) #for potential equation
    B = zeros(ncells + 2)
    νan = zeros(ncells + 2)
    νc = zeros(ncells + 2)
    μ = zeros(ncells + 2)

    cache = (; F, UL, UR, Q, A, b, B, νan, νc, μ)
    return U, cache
end

function update_heavy_species!(dU, U, params, t) #get source and BCs for potential from params
    ####################################################################
    #extract some useful stuff from params
    fluids, fluid_ranges = params.fluids, params.fluid_ranges
    index = params.index

    F, UL, UR, Q = params.cache.F, params.cache.UL, params.cache.UR, params.cache.Q
    B = params.cache.B

    z_cell, z_edge, cell_volume = params.z_cell, params.z_edge, params.cell_volume
    scheme = params.scheme
    source_term! = params.source_term!

    ncells = size(U, 2) - 2

    mi = m(fluids[1])
    ε₀ = 3.0

    ##############################################################
    #FLUID MODULE

    #fluid BCs
    @views apply_bc!(U[1:index.lf, :], params.BCs[1], :left, ε₀, mi)
    @views apply_bc!(U[1:index.lf, :], params.BCs[2], :right, ε₀, mi)

    #fluid computations, electron in implicit
    @views compute_edge_states!(UL[1:index.lf, :], UR[1:index.lf, :], U[1:index.lf, :], scheme)
    @views compute_fluxes!(F[1:index.lf, :], UL[1:index.lf, :], UR[1:index.lf, :], fluids, fluid_ranges, scheme, U[index.pe, :])

    # Compute heavy species source terms
    @inbounds  for i in 2:(ncells + 1)
        @turbo Q .= 0.0

        #fluid source term (includes ionization and acceleration and energy)
        source_term!(Q, U, params, i)

        #Compute dU/dt
        left = left_edge(i)
        right = right_edge(i)

        Δz = z_edge[right] - z_edge[left]

        # Ion and neutral fluxes
        @turbo @views @. dU[1:index.lf, i] = (F[1:index.lf, left] - F[1:index.lf, right]) / Δz + Q[1:index.lf]
        dU[index.nϵ, i] = Q[index.nϵ]

        # Ion diffusion term
        #η = 0.001 * sqrt(2*e*U[index.Tev, i]/(3*mi))
        #dU[2:index.lf, i] += η*(U[2:index.lf, i-1] - 2U[2:index.lf, i] + U[2:index.lf, i+1])/(Δz)^2

    end

    
    if !params.implicit_energy
        update_electron_energy!(dU, U, params, t)
    end

end

function update_electron_energy!(dU, U, params, t)
    #########################################################
    #ELECTRON SOLVE

    index = params.index
    μ = params.cache.μ
    z_cell = params.z_cell
    ncells = size(U, 2) - 2
    F = params.cache.F
    z_edge = params.z_edge

    apply_bc_electron!(U, params.BCs[3], :left, index)
    apply_bc_electron!(U, params.BCs[4], :right, index)

    @inbounds for i in 2:ncells+1

        left = left_edge(i)
        right = right_edge(i)

        # Upwinded first derivatives
        ue = U[index.ue, i]
        ne = U[index.ne, i]

        Δz = z_edge[right] - z_edge[left] #boundary cells same size with upwind
    
        ue⁺ = max(ue, 0.0) / ue
        ue⁻ = min(ue, 0.0) / ue
        #ue⁺ = smooth_if(ue, 0.0, 0.0, ue, 0.01) / ue
        #ue⁻ = smooth_if(ue, 0.0, ue, 0.0, 0.01) / ue
    

        advection_term = (
            ue⁺ * (ue * U[index.nϵ, i] - U[index.ue, i-1] * U[index.nϵ, i-1]) -
            ue⁻ * (ue * U[index.nϵ, i] - U[index.ue, i+1] * U[index.nϵ, i+1])
        ) / Δz

        diffusion_term_1 = -(
            ue⁺ * (-(μ[i-1] * U[index.nϵ, i-1] - μ[i] * U[index.nϵ, i]) * (U[index.Tev, i-1] - U[index.Tev, i])) -
            ue⁻ * (μ[i+1] * U[index.nϵ, i+1] - μ[i] * U[index.nϵ, i]) * (U[index.Tev, i+1] - U[index.Tev, i])
        ) / Δz^2

        if i == 2 #2
            diffusion_term_2 = μ[i] * U[index.nϵ, i] * (8U[index.Tev, i-1] - 12U[index.Tev, i] + 4U[index.Tev, i+1])
            diffusion_term_2 /= 3*Δz^2
        elseif i == ncells + 1 #ncells + 1
            diffusion_term_2 = μ[i] * U[index.nϵ, i] * (4U[index.Tev, i-1] - 12U[index.Tev, i] + 8U[index.Tev, i+1])
            diffusion_term_2 /= 3*Δz^2
        else
            # Central second derivatives
            diffusion_term_2 = μ[i] * U[index.nϵ, i] * (U[index.Tev, i-1] - 2U[index.Tev, i] + U[index.Tev, i+1])
            diffusion_term_2 /= Δz^2
        end

        dU[index.nϵ, i] += -5/3 * advection_term + 10/9 * (diffusion_term_1 + diffusion_term_2)
    end

    return nothing
end

left_edge(i) = i - 1
right_edge(i) = i

function electron_density(U, fluid_ranges)
    ne = 0.0
    @inbounds for (i, f) in enumerate(fluid_ranges)
        if i == 1
            continue # neutrals do not contribute to electron density
        end
        charge_state = i - 1
        ne += charge_state * U[f[1]]
    end
    return ne
end

function precompute_bfield!(B, zs)
    B_max = 0.015
    L_ch = 0.025
    for (i, z) in enumerate(zs)
        B[i] = B_field(B_max, z, L_ch)
    end
end

function update_values!(U, params)

    fluids, fluid_ranges = params.fluids, params.fluid_ranges
    index = params.index

    B = params.cache.B

    z_cell, z_edge, cell_volume = params.z_cell, params.z_edge, params.cell_volume
    ncells = size(U, 2) - 2

    #update useful quantities relevant for potential, electron energy and fluid solve
    L_ch = params.L_ch
    mi = m(fluids[1])

    @inbounds @views for i in 1:(ncells + 2)
        @views U[index.ne, i] = (1 - params.OVS.energy.active)*max(1e13, electron_density(U[:, i], fluid_ranges) / mi) + params.OVS.energy.active*(params.OVS.energy.ne(z_cell[i]))
        U[index.Tev, i] = (1 - params.OVS.energy.active)*max(0.1, U[index.nϵ, i]/U[index.ne, i]) + params.OVS.energy.active*(params.OVS.energy.Tev(z_cell[i]))
        U[index.pe, i] = U[index.nϵ, i]
        params.cache.νan[i] = params.anom_model(i, U, params)
        params.cache.νc[i] = electron_collision_freq(U[index.Tev, i], U[1, i]/mi , U[index.ne, i], mi)
        params.cache.μ[i] = (1 - params.OVS.energy.active)*electron_mobility(params.cache.νan[i], params.cache.νc[i], B[i]) + params.OVS.energy.active*(params.OVS.energy.μ)
    end

    # update electrostatic potential
    solve_potential_edge!(U, params)

    @inbounds @views for i in 1:(ncells + 2)
        @views U[index.grad_ϕ, i] = first_deriv_central_diff_pot(U[index.ϕ, :], params.z_cell, i)
        U[index.ue, i] = (1 - params.OVS.energy.active)*electron_velocity(U, params, i) + params.OVS.energy.active*(params.OVS.energy.ue)
    end

    U[index.ue, 1] = U[index.ue, 2]
    U[index.ue, end] = U[index.ue, end-1]

end

#=Config = @NamedTuple begin
    propellant::Gas
end=#

condition(u,t,integrator) = t < 1
function affect!(integrator)
    update_values!(integrator.u, integrator.p)
end

function run_simulation(sim, restart_file = nothing) #put source and Bcs potential in params
    species, fluids, fluid_ranges, species_range_dict = configure_simulation(sim)

    lf = fluid_ranges[end][end]
    index = (;lf = lf, nϵ = lf+1, Tev = lf+2, ne = lf+3, pe = lf+4, ϕ = lf+5, grad_ϕ = lf+6, ue = lf+7)

    use_restart = restart_file !== nothing

    if use_restart
        U, grid, B = read_restart(restart_file) 
        _, cache = allocate_arrays(grid, fluids)
        cache.B .= B
    else
        grid = sim.grid
        U, cache = allocate_arrays(grid, fluids)
        initial_condition!(@views(U[1:index.nϵ, :]), grid.cell_centers, sim.initial_condition, fluids)
        precompute_bfield!(cache.B, grid.cell_centers)
    end

    scheme = sim.scheme
    source_term! = sim.source_term!
    timestep = sim.timestepcontrol[1]
    adaptive = sim.timestepcontrol[2]
    tspan = (0.0, sim.end_time)
    anom_model = TwoZoneBohm(1/160, 1/16)

    reactions = load_ionization_reactions(species)
    landmark = load_landmark()
    #ϕ_hallis, grad_ϕ_hallis = load_hallis_for_input()

    BCs = sim.boundary_conditions

<<<<<<< HEAD
    precompute_bfield!(cache.B, grid.cell_centers)

    OVS = sim.verification
=======
    OVS = Verification(0, 0, 0)
>>>>>>> 6d4739d4

    ϕ_L = 300.0
    ϕ_R = 0.0
    L_ch = 0.025
    params = (; L_ch, ϕ_L, ϕ_R, OVS, index, cache, fluids, fluid_ranges, species_range_dict, z_cell=grid.cell_centers,
              z_edge=grid.edges, cell_volume=grid.cell_volume, source_term!, reactions,
              scheme, BCs, dt=timestep, source_potential! = sim.source_potential!,
              boundary_potential! = sim.boundary_potential!, landmark, implicit_energy = sim.solve_energy,
              anom_model,
    )

    #PREPROCESS
    #make values in params available for first timestep
    update_values!(U, params)

    if sim.callback !== nothing
        cb = CallbackSet(DiscreteCallback(condition, affect!, save_positions=(false,false)), sim.callback)
    else
        cb = DiscreteCallback(condition, affect!, save_positions=(false,false))
    end

    implicit_energy = sim.solve_energy

    maxiters = Int(ceil(1000 * tspan[2] / timestep))

    if implicit_energy
        splitprob = SplitODEProblem{true}(update_electron_energy!, update_heavy_species!, U, tspan, params)
        sol = solve(splitprob, KenCarp47(); saveat=sim.saveat, callback=cb,
        adaptive=adaptive, dt=timestep, dtmax = timestep)
    else
        #alg = SSPRK22()
        alg = AutoTsit5(Rosenbrock23())
        prob = ODEProblem{true}(update_heavy_species!, U, tspan, params)
        sol = solve(prob, alg; saveat=sim.saveat, callback=cb,
        adaptive=adaptive, dt=timestep, dtmax=timestep, maxiters = maxiters)
    end

    return HallThrusterSolution(sol, params)
end

function inlet_neutral_density(sim)
    un = sim.neutral_velocity
    A = channel_area(sim.geometry)
    m_atom = sim.propellant.m
    nn = sim.inlet_mdot / un / A / m_atom
    return nn
end

function initial_condition!(U, z_cell, IC!, fluids)
    for (i, z) in enumerate(z_cell)
        @views IC!(U[:, i], z, fluids, z_cell[end])
    end
end

############################################################################################
using DelimitedFiles

function load_hallis_output(output_path)
    output_headers = [
        :z, :ne, :ϕ, :Te, :Ez, :Br, :nn, :ndot, :μe, :μen, :μbohm, :μwall, :μei,
    ]
    output = DataFrame(readdlm(output_path, Float64), output_headers)
    output.ωce = output.Br * 1.6e-19 / 9.1e-31
    replace!(output.nn, 0.0 => 1e12)
    return output[1:end-1, :]
end


function load_hallis_for_input()
    hallis = load_hallis_output("landmark/Av_PLOT_HALLIS_1D_01.out")
    ϕ_hallis = HallThruster.LinearInterpolation(hallis.z, hallis.ϕ)
    grad_ϕ_hallis = HallThruster.LinearInterpolation(hallis.z, -hallis.Ez)
    return ϕ_hallis, grad_ϕ_hallis
end
<|MERGE_RESOLUTION|>--- conflicted
+++ resolved
@@ -287,13 +287,9 @@
 
     BCs = sim.boundary_conditions
 
-<<<<<<< HEAD
     precompute_bfield!(cache.B, grid.cell_centers)
 
     OVS = sim.verification
-=======
-    OVS = Verification(0, 0, 0)
->>>>>>> 6d4739d4
 
     ϕ_L = 300.0
     ϕ_R = 0.0
