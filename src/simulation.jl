--- conflicted
+++ resolved
@@ -56,14 +56,6 @@
     A = Tridiagonal(ones(ncells-1), ones(ncells), ones(ncells-1))
     b = zeros(ncells) #for potential equation
     ϕ = zeros(ncells) #for potential equation
-<<<<<<< HEAD
-    Tev = zeros(ncells+2) #for energy equation in the long run, now to implement pe in pressure equation without adapting later
-    pe = zeros(ncells+2)
-    B = zeros(ncells+2)
-    ne = zeros(ncells+2)
-
-    cache = (;F, UL, UR, Q, A, b, ϕ, Tev, pe, ne, B)
-=======
     #Tev = zeros(ncells+2) #for energy equation in the long run, now to implement pe in pressure equation without adapting later
     pe = zeros(ncells+2)
     B = zeros(ncells+2)
@@ -74,7 +66,6 @@
     Tev = map(x -> Te_func(x, L_ch), sim.grid.cell_centers)
 
     cache = (;F, UL, UR, Q, A, b, ϕ, Tev, pe, ne, B, νan)
->>>>>>> ef202a81
     return U, cache
 end
 
@@ -82,11 +73,6 @@
 	fluids, fluid_ranges = params.fluids, params.fluid_ranges
 	reactions, species_range_dict = params.reactions, params.species_range_dict
 
-<<<<<<< HEAD
-	F, UL, UR, Q, A, b, ϕ, Tev, pe, ne, B = params.cache
-
-=======
->>>>>>> ef202a81
     F, UL, UR, Q = params.cache.F, params.cache.UL, params.cache.UR, params.cache.Q
     ϕ, Tev = params.cache.ϕ, params.cache.Tev
 
