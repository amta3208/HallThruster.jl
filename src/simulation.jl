--- conflicted
+++ resolved
@@ -91,19 +91,14 @@
 	# Compute heavy species source terms
 	for i in 2:ncells+1 #+1 since ncells takes the amount of cells, but there are 2 more face values
 
-<<<<<<< HEAD
-        source_term!(Q, U, params, ϕ, i)
-        
-=======
         @turbo Q .= 0.0
         source_term!(Q, U, params, i)
+          
+         # Compute dU/dt
+        left = left_edge(i)
+        right = right_edge(i)
 
->>>>>>> f66cf82e
-        # Compute dU/dt
-		left = left_edge(i)
-		right = right_edge(i)
-
-		Δz = z_edge[right] - z_edge[left]
+        Δz = z_edge[right] - z_edge[left]
 
         @tturbo @views @. dU[:, i] = (F[:, left] - F[:, right])/Δz + Q
     end
@@ -143,19 +138,6 @@
     reactions = load_ionization_reactions(species)
     BCs = sim.boundary_conditions
 
-<<<<<<< HEAD
-=======
-    E_d = Array{Union{Nothing, Float64}}(nothing, length(grid.cell_centers))
-
-    for (i, z_cell) in enumerate(grid.cell_centers)
-        if z_cell < 0.025
-            E_d[i] = 8000.0
-        else
-            E_d[i] = 8000.0 #00/(grid.cell_centers[end] - grid.cell_centers[1])
-        end
-    end
-
->>>>>>> f66cf82e
     params = (;
         cache,
         fluids,
