struct HyperbolicScheme{F,L}
    flux_function::F  # in-place flux function
    limiter::L # limiter
    reconstruct::Bool
end

Base.@kwdef mutable struct MultiFluidSimulation{IC,B1,B2,B3,B4,S,F,L,CB,SP,BP,VF} #could add callback, or autoselect callback when in MMS mode
    grid::Grid1D
    fluids::Vector{Fluid}     # An array of user-defined fluids.
    # This will give us the capacity to more easily do shock tubes (and other problems)
    # without Hall thruster baggage
    initial_condition::IC
    boundary_conditions::Tuple{B1,B2,B3,B4}   # Tuple of left and right boundary conditions, subject to the approval of PR #10
    end_time::Float64    # How long to simulate
    scheme::HyperbolicScheme{F,L} # Flux, Limiter
    source_term!::S  # Source term function. This can include reactons, electric field, and MMS terms
    source_potential!::SP #potential source term
    boundary_potential!::BP #boundary conditions potential
    saveat::Vector{Float64} #when to save
    timestepcontrol::Tuple{Float64,Bool} #sets timestep (first argument) if second argument false. if second argument (adaptive) true, given dt is ignored.
    callback::CB
    solve_energy::Bool
    verification::VF
end

get_species(sim) = [Species(sim.propellant, i) for i in 0:(sim.ncharge)]

function configure_simulation(sim)
    fluids = sim.fluids
    species = [fluids[i].species for i in 1:length(fluids)]
    fluid_ranges = ranges(fluids)
    species_range_dict = Dict(Symbol(fluid.species) => fluid_range
                              for (fluid, fluid_range) in zip(fluids, fluid_ranges))

    return species, fluids, fluid_ranges, species_range_dict
end

function allocate_arrays(grid, fluids) #rewrite allocate arrays as function of set of equations, either 1, 2 or 3
    # Number of variables in the state vector U
    nvariables = 0
    for i in 1:length(fluids)
        if fluids[i].conservation_laws.type == _ContinuityOnly
            nvariables += 1
        elseif fluids[i].conservation_laws.type == _IsothermalEuler
            nvariables += 2
        elseif fluids[i].conservation_laws.type == _EulerEquations
            nvariables += 3
        end
    end

    ncells = grid.ncells
    nedges = grid.ncells + 1

    #Dual = ForwardDiff.Dual

    U = zeros(nvariables + 7, ncells + 2) # need to allocate room for ghost cells
    F = zeros(nvariables + 1, nedges)
    UL = zeros(nvariables + 1, nedges)
    UR = zeros(nvariables + 1, nedges)
    Q = zeros(nvariables + 1, ncells+2)
    A = Tridiagonal(ones(ncells), ones(ncells+1), ones(ncells)) #for potential
    b = zeros(ncells + 1) #for potential equation
    B = zeros(ncells + 2)
    νan = zeros(ncells + 2)
    νc = zeros(ncells + 2)
    μ = zeros(ncells + 2)

    cache = (; F, UL, UR, Q, A, b, B, νan, νc, μ)
    return U, cache
end

function update_heavy_species!(dU, U, params, t)
    ####################################################################
    #extract some useful stuff from params

    (;index, z_edge, propellant, fluid_ranges) = params
    (;F, Q) = params.cache
    δ = params.config.ion_diffusion_coeff

    ncells = size(U, 2) - 2

    mi = propellant.m

    ##############################################################
    #FLUID MODULE

    #fluid BCs now in update_values struct

    num_ion_equations = length(fluid_ranges[2])
    first_ion_index = index.ρi[1]
    last_ion_index = index.lf

    # Compute heavy species source terms
    for i in 2:(ncells + 1)

        #Compute dU/dt
        left = left_edge(i)
        right = right_edge(i)

        Δz = z_edge[right] - z_edge[left]
        Δz² = Δz^2

        # Neutral fluxes and source
        dU[index.ρn, i] = (F[index.ρn, left] - F[index.ρn, right]) / Δz + Q[index.ρn, i]
        η = δ * sqrt(2*e*U[index.Tev, i]/(3*mi))

        for j in first_ion_index:last_ion_index
            # Ion fluxes and source
            dU[j, i] = (F[j, left] - F[j, right]) / Δz + Q[j, i]
            # Compute current charge state to make sure sound speed in diffusion term is correct
            Z = ((j - first_ion_index) ÷ num_ion_equations) + 1
            # Add optional diffusion term for the ions in interior cells
            dU[j, i] += sqrt(Z) * η*(U[j, i-1] - 2U[j, i] + U[j, i+1])/Δz²
        end

        # Electron source term
        dU[index.nϵ, i] = Q[index.nϵ, i]
    end

    if !params.implicit_energy
        update_electron_energy!(dU, U, params, t)
    end

    return nothing
end

function update_electron_energy!(dU, U, params, t)
    #########################################################
    #ELECTRON SOLVE
    ncells = size(U, 2) - 2

    (;index, z_cell, z_edge) = params
    μ = params.cache.μ

    Tev = @views U[index.Tev, :]
    nϵ = @views U[index.nϵ, :]
<<<<<<< HEAD
	ue = @views U[index.ue, :]
=======
    ue = @views U[index.ue, :]

    Tev[1] = params.Te_L 
    Tev[end] = params.Te_R
>>>>>>> f094ccc4

    implicit_energy = params.config.implicit_energy

<<<<<<< HEAD
    @inbounds for i in 2:ncells+1
=======
        #Tev[i] = nϵ[i] / ne[i]
        #Tev[i+1] = nϵ[i+1] / ne[i+1]
>>>>>>> f094ccc4

        # Upwinded first derivatives
        z0 = z_cell[i-1]
        z1 = z_cell[i]
        z2 = z_cell[i+1]

        #ue⁺ = max(ue[i], 0.0) / ue[i]
        #ue⁻ = min(ue[i], 0.0) / ue[i]
        ue⁺ = smooth_if(ue[i], 0.0, 0.0, ue[i], 0.01) / ue[i]
        ue⁻ = smooth_if(ue[i], 0.0, ue[i], 0.0, 0.01) / ue[i]

        advection_term = (
            ue⁺ * diff(ue[i-1]*nϵ[i-1], ue[i]*nϵ[i], z0, z1) +
            ue⁻ * diff(ue[i]*nϵ[i], ue[i+1]*nϵ[i+1], z1, z2)
        )

        diffusion_term = (
            ue⁺ * diff(μ[i-1]*nϵ[i-1], μ[i]*nϵ[i], z0, z1) * diff(Tev[i-1], Tev[i], z0, z1) +
            ue⁻ * diff(μ[i]*nϵ[i], μ[i+1]*nϵ[i+1], z1, z2) * diff(Tev[i], Tev[i+1], z1, z2)
        )

        diffusion_term += μ[i] * nϵ[i] * uneven_second_deriv(Tev[i-1], Tev[i], Tev[i+1], z0, z1, z2)

<<<<<<< HEAD
        dU[index.nϵ, i] = (1 - implicit_energy) * dU[index.nϵ, i] - 5/3 * advection_term + 10/9 * (diffusion_term)
=======
        dU[index.nϵ, i] = dU[index.nϵ, i] - 5/3 * advection_term + 10/9 * (diffusion_term)
>>>>>>> f094ccc4
    end


    return nothing
end

left_edge(i) = i - 1
right_edge(i) = i

function electron_density(U, params)
    ne = 0.0
    index = params.index
    @turbo for i in 1:params.config.ncharge
        ne += i * U[index.ρi[i]]
    end
    return ne
end

function precompute_bfield!(B, zs)
    B_max = 0.015
    L_ch = 0.025
    for (i, z) in enumerate(zs)
        B[i] = B_field(B_max, z, L_ch)
    end
end

function update_values!(U, params)
    #update useful quantities relevant for potential, electron energy and fluid solve

    ncells = size(U, 2) - 2

    (;z_cell, z_edge, fluids, fluid_ranges, index, scheme, source_term!) = params
    (;F, UL, UR, Q, B) = params.cache
    OVS = params.OVS.energy.active
	z_edge = params.z_edge
	∇ϕ = @views U[index.grad_ϕ, :]
	ue = @views U[index.ue, :]
	ϕ = @views U[index.ϕ, :]

    mi = params.propellant.m

    # Edge state reconstruction and flux computation
    #@views compute_fluxes!(F, UL, UR, U, params)
    @views compute_edge_states!(UL[1:index.lf, :], UR[1:index.lf, :], U[1:index.lf, :], scheme)
    coupled = params.config.electron_pressure_coupled
    @views compute_fluxes!(F[1:index.lf, :], UL[1:index.lf, :], UR[1:index.lf, :], fluids, fluid_ranges, scheme, U[index.pe, :], coupled)

    # Apply boundary conditions
    @views apply_bc!(U[1:index.lf, :], params.BCs[1], :left, params.Te_L, mi)
    @views apply_bc!(U[1:index.lf, :], params.BCs[2], :right, params.Te_R, mi)

    # Update electron quantities
    @inbounds @views for i in 1:(ncells + 2)
        z = z_cell[i]
        OVS_ne = OVS * (params.OVS.energy.ne(z))
        OVS_Tev = OVS * (params.OVS.energy.Tev(z))

        @views U[index.ne, i] = (1 - OVS) * max(1e13, electron_density(U[:, i], params) / mi) + OVS_ne
        U[index.Tev, i] = (1 - OVS) * max(0.1, U[index.nϵ, i]/U[index.ne, i]) + OVS_Tev
        U[index.pe, i] = U[index.nϵ, i]
        params.cache.νan[i] = params.anom_model(i, U, params)
        params.cache.νc[i] = electron_collision_freq(U[index.Tev, i], U[1, i]/mi , U[index.ne, i], mi)
        params.cache.μ[i] = (1 - params.OVS.energy.active)*electron_mobility(params.cache.νan[i], params.cache.νc[i], B[i]) #+ OVS*(params.OVS.energy.μ)
    end

    apply_bc_electron!(U, params.BCs[3], :left, index)
    apply_bc_electron!(U, params.BCs[4], :right, index)
    U[index.pe, 1] = U[index.nϵ, 1]
    U[index.pe, end] = U[index.nϵ, end]

    # update electrostatic potential and potential gradient on edges
    solve_potential_edge!(U, params)
    #U[index.ϕ, :] .= params.OVS.energy.active.*0.0 #avoiding abort during OVS
<<<<<<< HEAD
=======
    #@views U[index.grad_ϕ, 1] = first_deriv_central_diff_pot(U[index.ϕ, :], params.z_cell, 1)
    #@views U[index.grad_ϕ, end] = first_deriv_central_diff_pot(U[index.ϕ, :], params.z_cell, ncells+2)
    @views ∇ϕ = U[index.grad_ϕ, :]
    @views ϕ = U[index.ϕ, :]
>>>>>>> f094ccc4
    ∇ϕ[1] = uneven_forward_diff(ϕ[1], ϕ[2], ϕ[3], z_edge[1], z_edge[2], z_edge[3])
    ∇ϕ[end] = uneven_backward_diff(ϕ[end-3], ϕ[end-2], ϕ[end-1], z_edge[end-2], z_edge[end-1], z_edge[end])

    # Compute interior potential gradient and electron velocity and update source terms
    @inbounds for i in 2:(ncells + 1)
        # potential gradient
        ∇ϕ[i] = first_deriv_central_diff_pot(ϕ, params.z_cell, i)
        #∇ϕ[i] = uneven_central_diff(ϕ[i-1], ϕ[i], ϕ[i+1], z_cell[i-1], z_cell[i], z_cell[i+1])
        ue[i] = (1 - OVS) * electron_velocity(U, params, i) + OVS * (params.OVS.energy.ue)

        #source term (includes ionization and acceleration as well as energy source temrs)
        @views source_term!(Q[:, i], U, params, i)
    end

    # Neumann condition for electron velocity
    U[index.ue, 1] = U[index.ue, 2]
    U[index.ue, end] = U[index.ue, end-1]
end

#=Config = @NamedTuple begin
    propellant::Gas
end=#

condition(u,t,integrator) = t < 1
function affect!(integrator)
    update_values!(integrator.u, integrator.p)
end


function make_keys(fluid_range, subscript)
    len = length(fluid_range)
    if len == 1
        return (Symbol("ρ$(subscript)"))
    elseif len == 2
        return (
            Symbol("ρ$(subscript)"),
            Symbol("ρ$(subscript)u$(subscript)")
        )
    elseif len == 3
        return (
            Symbol("ρ$(subscript)"),
            Symbol("ρ$(subscript)u$(subscript)"),
            Symbol("ρ$(subscript)E$(subscript)")
        )
    else
        throw(ArgumentError("Too many equations on fluid (this should be unreachable)"))
    end
end

function configure_index(fluid_ranges)
    lf = fluid_ranges[end][end]

    ncharge = length(fluid_ranges)-1
    solve_ion_temp = length(fluid_ranges[2]) == 3

    keys_neutrals = (:ρn, )
    values_neutrals = (1, )

    if solve_ion_temp
        keys_ions = (:ρi, :ρiui, :ρiuiEi)
        values_ions = (
            [f[1] for f in fluid_ranges[2:end]]...,
            [f[2] for f in fluid_ranges[2:end]]...,
            [f[3] for f in fluid_ranges[2:end]]...,
        )
    else
        keys_ions = (:ρi, :ρiui)
        values_ions = (
            [f[1] for f in fluid_ranges[2:end]],
            [f[2] for f in fluid_ranges[2:end]],
        )
    end

    keys_fluids = (keys_neutrals..., keys_ions...)
    values_fluids = (values_neutrals..., values_ions...)
    keys_electrons = (:nϵ, :Tev, :ne, :pe, :ϕ, :grad_ϕ, :ue)
    values_electrons = lf .+ collect(1:7)
    index_keys = (keys_fluids..., keys_electrons..., :lf)
    index_values = (values_fluids..., values_electrons..., lf)
    index = NamedTuple{index_keys}(index_values)
    @show index
    return index
end

function configure_fluids(config)
    propellant = config.propellant
    species = [propellant(i) for i in 0:config.ncharge]
    neutral_fluid = Fluid(species[1], ContinuityOnly(u = config.neutral_velocity, T = config.neutral_temperature))
    ion_eqns = if config.solve_ion_energy
        EulerEquations()
    else
        IsothermalEuler(T = config.ion_temperature)
    end
    ion_fluids = [Fluid(species[i+1], ion_eqns) for i in 1:config.ncharge]
    fluids = [neutral_fluid; ion_fluids]
    fluid_ranges = ranges(fluids)
    species_range_dict = Dict(Symbol(fluid.species) => fluid_range
                              for (fluid, fluid_range) in zip(fluids, fluid_ranges))
    return fluids, fluid_ranges, species, species_range_dict
end

function run_simulation(sim, config) #put source and Bcs potential in params

    fluids, fluid_ranges, species, species_range_dict = configure_fluids(config)

    index = configure_index(fluid_ranges)
    landmark = load_landmark()

    use_restart = config.restart_file !== nothing

    if use_restart
        U, grid, B = read_restart(config.restart_file)
        _, cache = allocate_arrays(grid, fluids)
        cache.B .= B
    else
        grid = sim.grid
        U, cache = allocate_arrays(grid, fluids)
        initial_condition!(@views(U[1:index.nϵ, :]), grid.cell_centers, sim.initial_condition, fluids)
        precompute_bfield!(cache.B, grid.cell_centers)
    end

    scheme = sim.scheme
    source_term! = sim.source_term!
    timestep = sim.timestepcontrol[1]
    adaptive = sim.timestepcontrol[2]
    tspan = (0.0, sim.end_time)

    # Load ionization reactions fro file
    if config.ionization_coeffs == :LANDMARK
        if config.ncharge > 1
            throw(ArgumentError("LANDMARK ionization table does not support multiply-charged ions. Please use :BOLSIG or reduce ncharge to 1."))
        else
            ionization_reactions = [IonizationReaction(species[1], species[2], landmark.rate_coeff)]
        end
    elseif config.ionization_coeffs == :BOLSIG
        ionization_reactions = load_ionization_reactions(species)
    else
        throw(ArgumentError("Invalid ionization reactions selected. Please choose either :LANDMARK or :BOLSIG"))
    end
    #ϕ_hallis, grad_ϕ_hallis = load_hallis_for_input()

    BCs = sim.boundary_conditions

    precompute_bfield!(cache.B, grid.cell_centers)

    params = (;
        config = config,
        propellant = config.propellant,
        ϕ_L = config.anode_potential,
        ϕ_R = config.cathode_potential,
        Te_L = config.anode_Te,
        Te_R = config.cathode_Te,
        L_ch = config.geometry.channel_length,
        A_ch = channel_area(config.geometry.outer_radius, config.geometry.inner_radius),
        νϵ = config.radial_loss_coefficients,
        νw = config.wall_collision_frequencies,
        δ = config.ion_diffusion_coeff,
        un = config.neutral_velocity,
        Tn = config.neutral_temperature,
        mdot_a = config.anode_mass_flow_rate,
        OVS = config.verification,
        anom_model = config.anom_model,
        loss_coeff = landmark.loss_coeff,
        reactions = ionization_reactions,
        implicit_energy = config.implicit_energy,
        index, cache, fluids, fluid_ranges, species_range_dict, z_cell=grid.cell_centers,
        z_edge=grid.edges, cell_volume=grid.cell_volume, source_term!,
        scheme, BCs, dt=timestep,
    )

    #PREPROCESS
    #make values in params available for first timestep
    update_values!(U, params)

    if sim.callback !== nothing
        cb = CallbackSet(DiscreteCallback(condition, affect!, save_positions=(false,false)), sim.callback)
    else
        cb = DiscreteCallback(condition, affect!, save_positions=(false,false))
    end

    implicit_energy = sim.solve_energy

    maxiters = Int(ceil(1000 * tspan[2] / timestep))

    if implicit_energy
        splitprob = SplitODEProblem{true}(update_electron_energy!, update_heavy_species!, U, tspan, params)
        sol = solve(splitprob, KenCarp47(); saveat=sim.saveat, callback=cb,
        adaptive=adaptive, dt=timestep, dtmax = timestep)
    else
        #alg = SSPRK22()
        alg = AutoTsit5(Rosenbrock23())
        prob = ODEProblem{true}(update_heavy_species!, U, tspan, params)
        sol = solve(prob, alg; saveat=sim.saveat, callback=cb,
        adaptive=adaptive, dt=timestep, dtmax=timestep, maxiters = maxiters)
    end

    return HallThrusterSolution(sol, params)
end

function inlet_neutral_density(sim)
    un = sim.neutral_velocity
    A = channel_area(sim.geometry)
    m_atom = sim.propellant.m
    nn = sim.inlet_mdot / un / A / m_atom
    return nn
end

function initial_condition!(U, z_cell, IC!, fluids)
    for (i, z) in enumerate(z_cell)
        @views IC!(U[:, i], z, fluids, z_cell[end])
    end
end

############################################################################################
using DelimitedFiles

function load_hallis_output(output_path)
    output_headers = [
        :z, :ne, :ϕ, :Te, :Ez, :Br, :nn, :ndot, :μe, :μen, :μbohm, :μwall, :μei,
    ]
    output = DataFrame(readdlm(output_path, Float64), output_headers)
    output.ωce = output.Br * 1.6e-19 / 9.1e-31
    replace!(output.nn, 0.0 => 1e12)
    return output[1:end-1, :]
end


function load_hallis_for_input()
    hallis = load_hallis_output("landmark/Av_PLOT_HALLIS_1D_01.out")
    ϕ_hallis = HallThruster.LinearInterpolation(hallis.z, hallis.ϕ)
    grad_ϕ_hallis = HallThruster.LinearInterpolation(hallis.z, -hallis.Ez)
    return ϕ_hallis, grad_ϕ_hallis
end

<|MERGE_RESOLUTION|>--- conflicted
+++ resolved
@@ -1,495 +1,480 @@
-struct HyperbolicScheme{F,L}
-    flux_function::F  # in-place flux function
-    limiter::L # limiter
-    reconstruct::Bool
-end
-
-Base.@kwdef mutable struct MultiFluidSimulation{IC,B1,B2,B3,B4,S,F,L,CB,SP,BP,VF} #could add callback, or autoselect callback when in MMS mode
-    grid::Grid1D
-    fluids::Vector{Fluid}     # An array of user-defined fluids.
-    # This will give us the capacity to more easily do shock tubes (and other problems)
-    # without Hall thruster baggage
-    initial_condition::IC
-    boundary_conditions::Tuple{B1,B2,B3,B4}   # Tuple of left and right boundary conditions, subject to the approval of PR #10
-    end_time::Float64    # How long to simulate
-    scheme::HyperbolicScheme{F,L} # Flux, Limiter
-    source_term!::S  # Source term function. This can include reactons, electric field, and MMS terms
-    source_potential!::SP #potential source term
-    boundary_potential!::BP #boundary conditions potential
-    saveat::Vector{Float64} #when to save
-    timestepcontrol::Tuple{Float64,Bool} #sets timestep (first argument) if second argument false. if second argument (adaptive) true, given dt is ignored.
-    callback::CB
-    solve_energy::Bool
-    verification::VF
-end
-
-get_species(sim) = [Species(sim.propellant, i) for i in 0:(sim.ncharge)]
-
-function configure_simulation(sim)
-    fluids = sim.fluids
-    species = [fluids[i].species for i in 1:length(fluids)]
-    fluid_ranges = ranges(fluids)
-    species_range_dict = Dict(Symbol(fluid.species) => fluid_range
-                              for (fluid, fluid_range) in zip(fluids, fluid_ranges))
-
-    return species, fluids, fluid_ranges, species_range_dict
-end
-
-function allocate_arrays(grid, fluids) #rewrite allocate arrays as function of set of equations, either 1, 2 or 3
-    # Number of variables in the state vector U
-    nvariables = 0
-    for i in 1:length(fluids)
-        if fluids[i].conservation_laws.type == _ContinuityOnly
-            nvariables += 1
-        elseif fluids[i].conservation_laws.type == _IsothermalEuler
-            nvariables += 2
-        elseif fluids[i].conservation_laws.type == _EulerEquations
-            nvariables += 3
-        end
-    end
-
-    ncells = grid.ncells
-    nedges = grid.ncells + 1
-
-    #Dual = ForwardDiff.Dual
-
-    U = zeros(nvariables + 7, ncells + 2) # need to allocate room for ghost cells
-    F = zeros(nvariables + 1, nedges)
-    UL = zeros(nvariables + 1, nedges)
-    UR = zeros(nvariables + 1, nedges)
-    Q = zeros(nvariables + 1, ncells+2)
-    A = Tridiagonal(ones(ncells), ones(ncells+1), ones(ncells)) #for potential
-    b = zeros(ncells + 1) #for potential equation
-    B = zeros(ncells + 2)
-    νan = zeros(ncells + 2)
-    νc = zeros(ncells + 2)
-    μ = zeros(ncells + 2)
-
-    cache = (; F, UL, UR, Q, A, b, B, νan, νc, μ)
-    return U, cache
-end
-
-function update_heavy_species!(dU, U, params, t)
-    ####################################################################
-    #extract some useful stuff from params
-
-    (;index, z_edge, propellant, fluid_ranges) = params
-    (;F, Q) = params.cache
-    δ = params.config.ion_diffusion_coeff
-
-    ncells = size(U, 2) - 2
-
-    mi = propellant.m
-
-    ##############################################################
-    #FLUID MODULE
-
-    #fluid BCs now in update_values struct
-
-    num_ion_equations = length(fluid_ranges[2])
-    first_ion_index = index.ρi[1]
-    last_ion_index = index.lf
-
-    # Compute heavy species source terms
-    for i in 2:(ncells + 1)
-
-        #Compute dU/dt
-        left = left_edge(i)
-        right = right_edge(i)
-
-        Δz = z_edge[right] - z_edge[left]
-        Δz² = Δz^2
-
-        # Neutral fluxes and source
-        dU[index.ρn, i] = (F[index.ρn, left] - F[index.ρn, right]) / Δz + Q[index.ρn, i]
-        η = δ * sqrt(2*e*U[index.Tev, i]/(3*mi))
-
-        for j in first_ion_index:last_ion_index
-            # Ion fluxes and source
-            dU[j, i] = (F[j, left] - F[j, right]) / Δz + Q[j, i]
-            # Compute current charge state to make sure sound speed in diffusion term is correct
-            Z = ((j - first_ion_index) ÷ num_ion_equations) + 1
-            # Add optional diffusion term for the ions in interior cells
-            dU[j, i] += sqrt(Z) * η*(U[j, i-1] - 2U[j, i] + U[j, i+1])/Δz²
-        end
-
-        # Electron source term
-        dU[index.nϵ, i] = Q[index.nϵ, i]
-    end
-
-    if !params.implicit_energy
-        update_electron_energy!(dU, U, params, t)
-    end
-
-    return nothing
-end
-
-function update_electron_energy!(dU, U, params, t)
-    #########################################################
-    #ELECTRON SOLVE
-    ncells = size(U, 2) - 2
-
-    (;index, z_cell, z_edge) = params
-    μ = params.cache.μ
-
-    Tev = @views U[index.Tev, :]
-    nϵ = @views U[index.nϵ, :]
-<<<<<<< HEAD
-	ue = @views U[index.ue, :]
-=======
-    ue = @views U[index.ue, :]
-
-    Tev[1] = params.Te_L 
-    Tev[end] = params.Te_R
->>>>>>> f094ccc4
-
-    implicit_energy = params.config.implicit_energy
-
-<<<<<<< HEAD
-    @inbounds for i in 2:ncells+1
-=======
-        #Tev[i] = nϵ[i] / ne[i]
-        #Tev[i+1] = nϵ[i+1] / ne[i+1]
->>>>>>> f094ccc4
-
-        # Upwinded first derivatives
-        z0 = z_cell[i-1]
-        z1 = z_cell[i]
-        z2 = z_cell[i+1]
-
-        #ue⁺ = max(ue[i], 0.0) / ue[i]
-        #ue⁻ = min(ue[i], 0.0) / ue[i]
-        ue⁺ = smooth_if(ue[i], 0.0, 0.0, ue[i], 0.01) / ue[i]
-        ue⁻ = smooth_if(ue[i], 0.0, ue[i], 0.0, 0.01) / ue[i]
-
-        advection_term = (
-            ue⁺ * diff(ue[i-1]*nϵ[i-1], ue[i]*nϵ[i], z0, z1) +
-            ue⁻ * diff(ue[i]*nϵ[i], ue[i+1]*nϵ[i+1], z1, z2)
-        )
-
-        diffusion_term = (
-            ue⁺ * diff(μ[i-1]*nϵ[i-1], μ[i]*nϵ[i], z0, z1) * diff(Tev[i-1], Tev[i], z0, z1) +
-            ue⁻ * diff(μ[i]*nϵ[i], μ[i+1]*nϵ[i+1], z1, z2) * diff(Tev[i], Tev[i+1], z1, z2)
-        )
-
-        diffusion_term += μ[i] * nϵ[i] * uneven_second_deriv(Tev[i-1], Tev[i], Tev[i+1], z0, z1, z2)
-
-<<<<<<< HEAD
-        dU[index.nϵ, i] = (1 - implicit_energy) * dU[index.nϵ, i] - 5/3 * advection_term + 10/9 * (diffusion_term)
-=======
-        dU[index.nϵ, i] = dU[index.nϵ, i] - 5/3 * advection_term + 10/9 * (diffusion_term)
->>>>>>> f094ccc4
-    end
-
-
-    return nothing
-end
-
-left_edge(i) = i - 1
-right_edge(i) = i
-
-function electron_density(U, params)
-    ne = 0.0
-    index = params.index
-    @turbo for i in 1:params.config.ncharge
-        ne += i * U[index.ρi[i]]
-    end
-    return ne
-end
-
-function precompute_bfield!(B, zs)
-    B_max = 0.015
-    L_ch = 0.025
-    for (i, z) in enumerate(zs)
-        B[i] = B_field(B_max, z, L_ch)
-    end
-end
-
-function update_values!(U, params)
-    #update useful quantities relevant for potential, electron energy and fluid solve
-
-    ncells = size(U, 2) - 2
-
-    (;z_cell, z_edge, fluids, fluid_ranges, index, scheme, source_term!) = params
-    (;F, UL, UR, Q, B) = params.cache
-    OVS = params.OVS.energy.active
-	z_edge = params.z_edge
-	∇ϕ = @views U[index.grad_ϕ, :]
-	ue = @views U[index.ue, :]
-	ϕ = @views U[index.ϕ, :]
-
-    mi = params.propellant.m
-
-    # Edge state reconstruction and flux computation
-    #@views compute_fluxes!(F, UL, UR, U, params)
-    @views compute_edge_states!(UL[1:index.lf, :], UR[1:index.lf, :], U[1:index.lf, :], scheme)
-    coupled = params.config.electron_pressure_coupled
-    @views compute_fluxes!(F[1:index.lf, :], UL[1:index.lf, :], UR[1:index.lf, :], fluids, fluid_ranges, scheme, U[index.pe, :], coupled)
-
-    # Apply boundary conditions
-    @views apply_bc!(U[1:index.lf, :], params.BCs[1], :left, params.Te_L, mi)
-    @views apply_bc!(U[1:index.lf, :], params.BCs[2], :right, params.Te_R, mi)
-
-    # Update electron quantities
-    @inbounds @views for i in 1:(ncells + 2)
-        z = z_cell[i]
-        OVS_ne = OVS * (params.OVS.energy.ne(z))
-        OVS_Tev = OVS * (params.OVS.energy.Tev(z))
-
-        @views U[index.ne, i] = (1 - OVS) * max(1e13, electron_density(U[:, i], params) / mi) + OVS_ne
-        U[index.Tev, i] = (1 - OVS) * max(0.1, U[index.nϵ, i]/U[index.ne, i]) + OVS_Tev
-        U[index.pe, i] = U[index.nϵ, i]
-        params.cache.νan[i] = params.anom_model(i, U, params)
-        params.cache.νc[i] = electron_collision_freq(U[index.Tev, i], U[1, i]/mi , U[index.ne, i], mi)
-        params.cache.μ[i] = (1 - params.OVS.energy.active)*electron_mobility(params.cache.νan[i], params.cache.νc[i], B[i]) #+ OVS*(params.OVS.energy.μ)
-    end
-
-    apply_bc_electron!(U, params.BCs[3], :left, index)
-    apply_bc_electron!(U, params.BCs[4], :right, index)
-    U[index.pe, 1] = U[index.nϵ, 1]
-    U[index.pe, end] = U[index.nϵ, end]
-
-    # update electrostatic potential and potential gradient on edges
-    solve_potential_edge!(U, params)
-    #U[index.ϕ, :] .= params.OVS.energy.active.*0.0 #avoiding abort during OVS
-<<<<<<< HEAD
-=======
-    #@views U[index.grad_ϕ, 1] = first_deriv_central_diff_pot(U[index.ϕ, :], params.z_cell, 1)
-    #@views U[index.grad_ϕ, end] = first_deriv_central_diff_pot(U[index.ϕ, :], params.z_cell, ncells+2)
-    @views ∇ϕ = U[index.grad_ϕ, :]
-    @views ϕ = U[index.ϕ, :]
->>>>>>> f094ccc4
-    ∇ϕ[1] = uneven_forward_diff(ϕ[1], ϕ[2], ϕ[3], z_edge[1], z_edge[2], z_edge[3])
-    ∇ϕ[end] = uneven_backward_diff(ϕ[end-3], ϕ[end-2], ϕ[end-1], z_edge[end-2], z_edge[end-1], z_edge[end])
-
-    # Compute interior potential gradient and electron velocity and update source terms
-    @inbounds for i in 2:(ncells + 1)
-        # potential gradient
-        ∇ϕ[i] = first_deriv_central_diff_pot(ϕ, params.z_cell, i)
-        #∇ϕ[i] = uneven_central_diff(ϕ[i-1], ϕ[i], ϕ[i+1], z_cell[i-1], z_cell[i], z_cell[i+1])
-        ue[i] = (1 - OVS) * electron_velocity(U, params, i) + OVS * (params.OVS.energy.ue)
-
-        #source term (includes ionization and acceleration as well as energy source temrs)
-        @views source_term!(Q[:, i], U, params, i)
-    end
-
-    # Neumann condition for electron velocity
-    U[index.ue, 1] = U[index.ue, 2]
-    U[index.ue, end] = U[index.ue, end-1]
-end
-
-#=Config = @NamedTuple begin
-    propellant::Gas
-end=#
-
-condition(u,t,integrator) = t < 1
-function affect!(integrator)
-    update_values!(integrator.u, integrator.p)
-end
-
-
-function make_keys(fluid_range, subscript)
-    len = length(fluid_range)
-    if len == 1
-        return (Symbol("ρ$(subscript)"))
-    elseif len == 2
-        return (
-            Symbol("ρ$(subscript)"),
-            Symbol("ρ$(subscript)u$(subscript)")
-        )
-    elseif len == 3
-        return (
-            Symbol("ρ$(subscript)"),
-            Symbol("ρ$(subscript)u$(subscript)"),
-            Symbol("ρ$(subscript)E$(subscript)")
-        )
-    else
-        throw(ArgumentError("Too many equations on fluid (this should be unreachable)"))
-    end
-end
-
-function configure_index(fluid_ranges)
-    lf = fluid_ranges[end][end]
-
-    ncharge = length(fluid_ranges)-1
-    solve_ion_temp = length(fluid_ranges[2]) == 3
-
-    keys_neutrals = (:ρn, )
-    values_neutrals = (1, )
-
-    if solve_ion_temp
-        keys_ions = (:ρi, :ρiui, :ρiuiEi)
-        values_ions = (
-            [f[1] for f in fluid_ranges[2:end]]...,
-            [f[2] for f in fluid_ranges[2:end]]...,
-            [f[3] for f in fluid_ranges[2:end]]...,
-        )
-    else
-        keys_ions = (:ρi, :ρiui)
-        values_ions = (
-            [f[1] for f in fluid_ranges[2:end]],
-            [f[2] for f in fluid_ranges[2:end]],
-        )
-    end
-
-    keys_fluids = (keys_neutrals..., keys_ions...)
-    values_fluids = (values_neutrals..., values_ions...)
-    keys_electrons = (:nϵ, :Tev, :ne, :pe, :ϕ, :grad_ϕ, :ue)
-    values_electrons = lf .+ collect(1:7)
-    index_keys = (keys_fluids..., keys_electrons..., :lf)
-    index_values = (values_fluids..., values_electrons..., lf)
-    index = NamedTuple{index_keys}(index_values)
-    @show index
-    return index
-end
-
-function configure_fluids(config)
-    propellant = config.propellant
-    species = [propellant(i) for i in 0:config.ncharge]
-    neutral_fluid = Fluid(species[1], ContinuityOnly(u = config.neutral_velocity, T = config.neutral_temperature))
-    ion_eqns = if config.solve_ion_energy
-        EulerEquations()
-    else
-        IsothermalEuler(T = config.ion_temperature)
-    end
-    ion_fluids = [Fluid(species[i+1], ion_eqns) for i in 1:config.ncharge]
-    fluids = [neutral_fluid; ion_fluids]
-    fluid_ranges = ranges(fluids)
-    species_range_dict = Dict(Symbol(fluid.species) => fluid_range
-                              for (fluid, fluid_range) in zip(fluids, fluid_ranges))
-    return fluids, fluid_ranges, species, species_range_dict
-end
-
-function run_simulation(sim, config) #put source and Bcs potential in params
-
-    fluids, fluid_ranges, species, species_range_dict = configure_fluids(config)
-
-    index = configure_index(fluid_ranges)
-    landmark = load_landmark()
-
-    use_restart = config.restart_file !== nothing
-
-    if use_restart
-        U, grid, B = read_restart(config.restart_file)
-        _, cache = allocate_arrays(grid, fluids)
-        cache.B .= B
-    else
-        grid = sim.grid
-        U, cache = allocate_arrays(grid, fluids)
-        initial_condition!(@views(U[1:index.nϵ, :]), grid.cell_centers, sim.initial_condition, fluids)
-        precompute_bfield!(cache.B, grid.cell_centers)
-    end
-
-    scheme = sim.scheme
-    source_term! = sim.source_term!
-    timestep = sim.timestepcontrol[1]
-    adaptive = sim.timestepcontrol[2]
-    tspan = (0.0, sim.end_time)
-
-    # Load ionization reactions fro file
-    if config.ionization_coeffs == :LANDMARK
-        if config.ncharge > 1
-            throw(ArgumentError("LANDMARK ionization table does not support multiply-charged ions. Please use :BOLSIG or reduce ncharge to 1."))
-        else
-            ionization_reactions = [IonizationReaction(species[1], species[2], landmark.rate_coeff)]
-        end
-    elseif config.ionization_coeffs == :BOLSIG
-        ionization_reactions = load_ionization_reactions(species)
-    else
-        throw(ArgumentError("Invalid ionization reactions selected. Please choose either :LANDMARK or :BOLSIG"))
-    end
-    #ϕ_hallis, grad_ϕ_hallis = load_hallis_for_input()
-
-    BCs = sim.boundary_conditions
-
-    precompute_bfield!(cache.B, grid.cell_centers)
-
-    params = (;
-        config = config,
-        propellant = config.propellant,
-        ϕ_L = config.anode_potential,
-        ϕ_R = config.cathode_potential,
-        Te_L = config.anode_Te,
-        Te_R = config.cathode_Te,
-        L_ch = config.geometry.channel_length,
-        A_ch = channel_area(config.geometry.outer_radius, config.geometry.inner_radius),
-        νϵ = config.radial_loss_coefficients,
-        νw = config.wall_collision_frequencies,
-        δ = config.ion_diffusion_coeff,
-        un = config.neutral_velocity,
-        Tn = config.neutral_temperature,
-        mdot_a = config.anode_mass_flow_rate,
-        OVS = config.verification,
-        anom_model = config.anom_model,
-        loss_coeff = landmark.loss_coeff,
-        reactions = ionization_reactions,
-        implicit_energy = config.implicit_energy,
-        index, cache, fluids, fluid_ranges, species_range_dict, z_cell=grid.cell_centers,
-        z_edge=grid.edges, cell_volume=grid.cell_volume, source_term!,
-        scheme, BCs, dt=timestep,
-    )
-
-    #PREPROCESS
-    #make values in params available for first timestep
-    update_values!(U, params)
-
-    if sim.callback !== nothing
-        cb = CallbackSet(DiscreteCallback(condition, affect!, save_positions=(false,false)), sim.callback)
-    else
-        cb = DiscreteCallback(condition, affect!, save_positions=(false,false))
-    end
-
-    implicit_energy = sim.solve_energy
-
-    maxiters = Int(ceil(1000 * tspan[2] / timestep))
-
-    if implicit_energy
-        splitprob = SplitODEProblem{true}(update_electron_energy!, update_heavy_species!, U, tspan, params)
-        sol = solve(splitprob, KenCarp47(); saveat=sim.saveat, callback=cb,
-        adaptive=adaptive, dt=timestep, dtmax = timestep)
-    else
-        #alg = SSPRK22()
-        alg = AutoTsit5(Rosenbrock23())
-        prob = ODEProblem{true}(update_heavy_species!, U, tspan, params)
-        sol = solve(prob, alg; saveat=sim.saveat, callback=cb,
-        adaptive=adaptive, dt=timestep, dtmax=timestep, maxiters = maxiters)
-    end
-
-    return HallThrusterSolution(sol, params)
-end
-
-function inlet_neutral_density(sim)
-    un = sim.neutral_velocity
-    A = channel_area(sim.geometry)
-    m_atom = sim.propellant.m
-    nn = sim.inlet_mdot / un / A / m_atom
-    return nn
-end
-
-function initial_condition!(U, z_cell, IC!, fluids)
-    for (i, z) in enumerate(z_cell)
-        @views IC!(U[:, i], z, fluids, z_cell[end])
-    end
-end
-
-############################################################################################
-using DelimitedFiles
-
-function load_hallis_output(output_path)
-    output_headers = [
-        :z, :ne, :ϕ, :Te, :Ez, :Br, :nn, :ndot, :μe, :μen, :μbohm, :μwall, :μei,
-    ]
-    output = DataFrame(readdlm(output_path, Float64), output_headers)
-    output.ωce = output.Br * 1.6e-19 / 9.1e-31
-    replace!(output.nn, 0.0 => 1e12)
-    return output[1:end-1, :]
-end
-
-
-function load_hallis_for_input()
-    hallis = load_hallis_output("landmark/Av_PLOT_HALLIS_1D_01.out")
-    ϕ_hallis = HallThruster.LinearInterpolation(hallis.z, hallis.ϕ)
-    grad_ϕ_hallis = HallThruster.LinearInterpolation(hallis.z, -hallis.Ez)
-    return ϕ_hallis, grad_ϕ_hallis
-end
-
+struct HyperbolicScheme{F,L}
+    flux_function::F  # in-place flux function
+    limiter::L # limiter
+    reconstruct::Bool
+end
+
+Base.@kwdef mutable struct MultiFluidSimulation{IC,B1,B2,B3,B4,S,F,L,CB,SP,BP,VF} #could add callback, or autoselect callback when in MMS mode
+    grid::Grid1D
+    fluids::Vector{Fluid}     # An array of user-defined fluids.
+    # This will give us the capacity to more easily do shock tubes (and other problems)
+    # without Hall thruster baggage
+    initial_condition::IC
+    boundary_conditions::Tuple{B1,B2,B3,B4}   # Tuple of left and right boundary conditions, subject to the approval of PR #10
+    end_time::Float64    # How long to simulate
+    scheme::HyperbolicScheme{F,L} # Flux, Limiter
+    source_term!::S  # Source term function. This can include reactons, electric field, and MMS terms
+    source_potential!::SP #potential source term
+    boundary_potential!::BP #boundary conditions potential
+    saveat::Vector{Float64} #when to save
+    timestepcontrol::Tuple{Float64,Bool} #sets timestep (first argument) if second argument false. if second argument (adaptive) true, given dt is ignored.
+    callback::CB
+    solve_energy::Bool
+    verification::VF
+end
+
+get_species(sim) = [Species(sim.propellant, i) for i in 0:(sim.ncharge)]
+
+function configure_simulation(sim)
+    fluids = sim.fluids
+    species = [fluids[i].species for i in 1:length(fluids)]
+    fluid_ranges = ranges(fluids)
+    species_range_dict = Dict(Symbol(fluid.species) => fluid_range
+                              for (fluid, fluid_range) in zip(fluids, fluid_ranges))
+
+    return species, fluids, fluid_ranges, species_range_dict
+end
+
+function allocate_arrays(grid, fluids) #rewrite allocate arrays as function of set of equations, either 1, 2 or 3
+    # Number of variables in the state vector U
+    nvariables = 0
+    for i in 1:length(fluids)
+        if fluids[i].conservation_laws.type == _ContinuityOnly
+            nvariables += 1
+        elseif fluids[i].conservation_laws.type == _IsothermalEuler
+            nvariables += 2
+        elseif fluids[i].conservation_laws.type == _EulerEquations
+            nvariables += 3
+        end
+    end
+
+    ncells = grid.ncells
+    nedges = grid.ncells + 1
+
+    #Dual = ForwardDiff.Dual
+
+    U = zeros(nvariables + 7, ncells + 2) # need to allocate room for ghost cells
+    F = zeros(nvariables + 1, nedges)
+    UL = zeros(nvariables + 1, nedges)
+    UR = zeros(nvariables + 1, nedges)
+    Q = zeros(nvariables + 1, ncells+2)
+    A = Tridiagonal(ones(ncells), ones(ncells+1), ones(ncells)) #for potential
+    b = zeros(ncells + 1) #for potential equation
+    B = zeros(ncells + 2)
+    νan = zeros(ncells + 2)
+    νc = zeros(ncells + 2)
+    μ = zeros(ncells + 2)
+
+    cache = (; F, UL, UR, Q, A, b, B, νan, νc, μ)
+    return U, cache
+end
+
+function update_heavy_species!(dU, U, params, t)
+    ####################################################################
+    #extract some useful stuff from params
+
+    (;index, z_edge, propellant, fluid_ranges) = params
+    (;F, Q) = params.cache
+    δ = params.config.ion_diffusion_coeff
+
+    ncells = size(U, 2) - 2
+
+    mi = propellant.m
+
+    ##############################################################
+    #FLUID MODULE
+
+    #fluid BCs now in update_values struct
+
+    num_ion_equations = length(fluid_ranges[2])
+    first_ion_index = index.ρi[1]
+    last_ion_index = index.lf
+
+    # Compute heavy species source terms
+    for i in 2:(ncells + 1)
+
+        #Compute dU/dt
+        left = left_edge(i)
+        right = right_edge(i)
+
+        Δz = z_edge[right] - z_edge[left]
+        Δz² = Δz^2
+
+        # Neutral fluxes and source
+        dU[index.ρn, i] = (F[index.ρn, left] - F[index.ρn, right]) / Δz + Q[index.ρn, i]
+        η = δ * sqrt(2*e*U[index.Tev, i]/(3*mi))
+
+        for j in first_ion_index:last_ion_index
+            # Ion fluxes and source
+            dU[j, i] = (F[j, left] - F[j, right]) / Δz + Q[j, i]
+            # Compute current charge state to make sure sound speed in diffusion term is correct
+            Z = ((j - first_ion_index) ÷ num_ion_equations) + 1
+            # Add optional diffusion term for the ions in interior cells
+            dU[j, i] += sqrt(Z) * η*(U[j, i-1] - 2U[j, i] + U[j, i+1])/Δz²
+        end
+
+        # Electron source term
+        dU[index.nϵ, i] = Q[index.nϵ, i]
+    end
+
+    if !params.implicit_energy
+        update_electron_energy!(dU, U, params, t)
+    end
+
+    return nothing
+end
+
+function update_electron_energy!(dU, U, params, t)
+    #########################################################
+    #ELECTRON SOLVE
+    ncells = size(U, 2) - 2
+
+    (;index, z_cell, z_edge) = params
+    μ = params.cache.μ
+
+    Tev = @views U[index.Tev, :]
+    nϵ = @views U[index.nϵ, :]
+    ue = @views U[index.ue, :]
+
+    Tev[1] = params.Te_L 
+    Tev[end] = params.Te_R
+
+    implicit_energy = params.config.implicit_energy
+
+        #Tev[i] = nϵ[i] / ne[i]
+        #Tev[i+1] = nϵ[i+1] / ne[i+1]
+
+        # Upwinded first derivatives
+        z0 = z_cell[i-1]
+        z1 = z_cell[i]
+        z2 = z_cell[i+1]
+
+        #ue⁺ = max(ue[i], 0.0) / ue[i]
+        #ue⁻ = min(ue[i], 0.0) / ue[i]
+        ue⁺ = smooth_if(ue[i], 0.0, 0.0, ue[i], 0.01) / ue[i]
+        ue⁻ = smooth_if(ue[i], 0.0, ue[i], 0.0, 0.01) / ue[i]
+
+        advection_term = (
+            ue⁺ * diff(ue[i-1]*nϵ[i-1], ue[i]*nϵ[i], z0, z1) +
+            ue⁻ * diff(ue[i]*nϵ[i], ue[i+1]*nϵ[i+1], z1, z2)
+        )
+
+        diffusion_term = (
+            ue⁺ * diff(μ[i-1]*nϵ[i-1], μ[i]*nϵ[i], z0, z1) * diff(Tev[i-1], Tev[i], z0, z1) +
+            ue⁻ * diff(μ[i]*nϵ[i], μ[i+1]*nϵ[i+1], z1, z2) * diff(Tev[i], Tev[i+1], z1, z2)
+        )
+
+        diffusion_term += μ[i] * nϵ[i] * uneven_second_deriv(Tev[i-1], Tev[i], Tev[i+1], z0, z1, z2)
+
+        dU[index.nϵ, i] = dU[index.nϵ, i] - 5/3 * advection_term + 10/9 * (diffusion_term)
+    end
+
+
+    return nothing
+end
+
+left_edge(i) = i - 1
+right_edge(i) = i
+
+function electron_density(U, params)
+    ne = 0.0
+    index = params.index
+    @turbo for i in 1:params.config.ncharge
+        ne += i * U[index.ρi[i]]
+    end
+    return ne
+end
+
+function precompute_bfield!(B, zs)
+    B_max = 0.015
+    L_ch = 0.025
+    for (i, z) in enumerate(zs)
+        B[i] = B_field(B_max, z, L_ch)
+    end
+end
+
+function update_values!(U, params)
+    #update useful quantities relevant for potential, electron energy and fluid solve
+
+    ncells = size(U, 2) - 2
+
+    (;z_cell, z_edge, fluids, fluid_ranges, index, scheme, source_term!) = params
+    (;F, UL, UR, Q, B) = params.cache
+    OVS = params.OVS.energy.active
+	z_edge = params.z_edge
+	∇ϕ = @views U[index.grad_ϕ, :]
+	ue = @views U[index.ue, :]
+	ϕ = @views U[index.ϕ, :]
+
+    mi = params.propellant.m
+
+    # Edge state reconstruction and flux computation
+    #@views compute_fluxes!(F, UL, UR, U, params)
+    @views compute_edge_states!(UL[1:index.lf, :], UR[1:index.lf, :], U[1:index.lf, :], scheme)
+    coupled = params.config.electron_pressure_coupled
+    @views compute_fluxes!(F[1:index.lf, :], UL[1:index.lf, :], UR[1:index.lf, :], fluids, fluid_ranges, scheme, U[index.pe, :], coupled)
+
+    # Apply boundary conditions
+    @views apply_bc!(U[1:index.lf, :], params.BCs[1], :left, params.Te_L, mi)
+    @views apply_bc!(U[1:index.lf, :], params.BCs[2], :right, params.Te_R, mi)
+
+    # Update electron quantities
+    @inbounds @views for i in 1:(ncells + 2)
+        z = z_cell[i]
+        OVS_ne = OVS * (params.OVS.energy.ne(z))
+        OVS_Tev = OVS * (params.OVS.energy.Tev(z))
+
+        @views U[index.ne, i] = (1 - OVS) * max(1e13, electron_density(U[:, i], params) / mi) + OVS_ne
+        U[index.Tev, i] = (1 - OVS) * max(0.1, U[index.nϵ, i]/U[index.ne, i]) + OVS_Tev
+        U[index.pe, i] = U[index.nϵ, i]
+        params.cache.νan[i] = params.anom_model(i, U, params)
+        params.cache.νc[i] = electron_collision_freq(U[index.Tev, i], U[1, i]/mi , U[index.ne, i], mi)
+        params.cache.μ[i] = (1 - params.OVS.energy.active)*electron_mobility(params.cache.νan[i], params.cache.νc[i], B[i]) #+ OVS*(params.OVS.energy.μ)
+    end
+
+    apply_bc_electron!(U, params.BCs[3], :left, index)
+    apply_bc_electron!(U, params.BCs[4], :right, index)
+    U[index.pe, 1] = U[index.nϵ, 1]
+    U[index.pe, end] = U[index.nϵ, end]
+
+    # update electrostatic potential and potential gradient on edges
+    solve_potential_edge!(U, params)
+    #U[index.ϕ, :] .= params.OVS.energy.active.*0.0 #avoiding abort during OVS
+    #@views U[index.grad_ϕ, 1] = first_deriv_central_diff_pot(U[index.ϕ, :], params.z_cell, 1)
+    #@views U[index.grad_ϕ, end] = first_deriv_central_diff_pot(U[index.ϕ, :], params.z_cell, ncells+2)
+    @views ∇ϕ = U[index.grad_ϕ, :]
+    @views ϕ = U[index.ϕ, :]
+    ∇ϕ[1] = uneven_forward_diff(ϕ[1], ϕ[2], ϕ[3], z_edge[1], z_edge[2], z_edge[3])
+    ∇ϕ[end] = uneven_backward_diff(ϕ[end-3], ϕ[end-2], ϕ[end-1], z_edge[end-2], z_edge[end-1], z_edge[end])
+
+    # Compute interior potential gradient and electron velocity and update source terms
+    @inbounds for i in 2:(ncells + 1)
+        # potential gradient
+        ∇ϕ[i] = first_deriv_central_diff_pot(ϕ, params.z_cell, i)
+        #∇ϕ[i] = uneven_central_diff(ϕ[i-1], ϕ[i], ϕ[i+1], z_cell[i-1], z_cell[i], z_cell[i+1])
+        ue[i] = (1 - OVS) * electron_velocity(U, params, i) + OVS * (params.OVS.energy.ue)
+
+        #source term (includes ionization and acceleration as well as energy source temrs)
+        @views source_term!(Q[:, i], U, params, i)
+    end
+
+    # Neumann condition for electron velocity
+    U[index.ue, 1] = U[index.ue, 2]
+    U[index.ue, end] = U[index.ue, end-1]
+end
+
+#=Config = @NamedTuple begin
+    propellant::Gas
+end=#
+
+condition(u,t,integrator) = t < 1
+function affect!(integrator)
+    update_values!(integrator.u, integrator.p)
+end
+
+
+function make_keys(fluid_range, subscript)
+    len = length(fluid_range)
+    if len == 1
+        return (Symbol("ρ$(subscript)"))
+    elseif len == 2
+        return (
+            Symbol("ρ$(subscript)"),
+            Symbol("ρ$(subscript)u$(subscript)")
+        )
+    elseif len == 3
+        return (
+            Symbol("ρ$(subscript)"),
+            Symbol("ρ$(subscript)u$(subscript)"),
+            Symbol("ρ$(subscript)E$(subscript)")
+        )
+    else
+        throw(ArgumentError("Too many equations on fluid (this should be unreachable)"))
+    end
+end
+
+function configure_index(fluid_ranges)
+    lf = fluid_ranges[end][end]
+
+    ncharge = length(fluid_ranges)-1
+    solve_ion_temp = length(fluid_ranges[2]) == 3
+
+    keys_neutrals = (:ρn, )
+    values_neutrals = (1, )
+
+    if solve_ion_temp
+        keys_ions = (:ρi, :ρiui, :ρiuiEi)
+        values_ions = (
+            [f[1] for f in fluid_ranges[2:end]]...,
+            [f[2] for f in fluid_ranges[2:end]]...,
+            [f[3] for f in fluid_ranges[2:end]]...,
+        )
+    else
+        keys_ions = (:ρi, :ρiui)
+        values_ions = (
+            [f[1] for f in fluid_ranges[2:end]],
+            [f[2] for f in fluid_ranges[2:end]],
+        )
+    end
+
+    keys_fluids = (keys_neutrals..., keys_ions...)
+    values_fluids = (values_neutrals..., values_ions...)
+    keys_electrons = (:nϵ, :Tev, :ne, :pe, :ϕ, :grad_ϕ, :ue)
+    values_electrons = lf .+ collect(1:7)
+    index_keys = (keys_fluids..., keys_electrons..., :lf)
+    index_values = (values_fluids..., values_electrons..., lf)
+    index = NamedTuple{index_keys}(index_values)
+    @show index
+    return index
+end
+
+function configure_fluids(config)
+    propellant = config.propellant
+    species = [propellant(i) for i in 0:config.ncharge]
+    neutral_fluid = Fluid(species[1], ContinuityOnly(u = config.neutral_velocity, T = config.neutral_temperature))
+    ion_eqns = if config.solve_ion_energy
+        EulerEquations()
+    else
+        IsothermalEuler(T = config.ion_temperature)
+    end
+    ion_fluids = [Fluid(species[i+1], ion_eqns) for i in 1:config.ncharge]
+    fluids = [neutral_fluid; ion_fluids]
+    fluid_ranges = ranges(fluids)
+    species_range_dict = Dict(Symbol(fluid.species) => fluid_range
+                              for (fluid, fluid_range) in zip(fluids, fluid_ranges))
+    return fluids, fluid_ranges, species, species_range_dict
+end
+
+function run_simulation(sim, config) #put source and Bcs potential in params
+
+    fluids, fluid_ranges, species, species_range_dict = configure_fluids(config)
+
+    index = configure_index(fluid_ranges)
+    landmark = load_landmark()
+
+    use_restart = config.restart_file !== nothing
+
+    if use_restart
+        U, grid, B = read_restart(config.restart_file)
+        _, cache = allocate_arrays(grid, fluids)
+        cache.B .= B
+    else
+        grid = sim.grid
+        U, cache = allocate_arrays(grid, fluids)
+        initial_condition!(@views(U[1:index.nϵ, :]), grid.cell_centers, sim.initial_condition, fluids)
+        precompute_bfield!(cache.B, grid.cell_centers)
+    end
+
+    scheme = sim.scheme
+    source_term! = sim.source_term!
+    timestep = sim.timestepcontrol[1]
+    adaptive = sim.timestepcontrol[2]
+    tspan = (0.0, sim.end_time)
+
+    # Load ionization reactions fro file
+    if config.ionization_coeffs == :LANDMARK
+        if config.ncharge > 1
+            throw(ArgumentError("LANDMARK ionization table does not support multiply-charged ions. Please use :BOLSIG or reduce ncharge to 1."))
+        else
+            ionization_reactions = [IonizationReaction(species[1], species[2], landmark.rate_coeff)]
+        end
+    elseif config.ionization_coeffs == :BOLSIG
+        ionization_reactions = load_ionization_reactions(species)
+    else
+        throw(ArgumentError("Invalid ionization reactions selected. Please choose either :LANDMARK or :BOLSIG"))
+    end
+    #ϕ_hallis, grad_ϕ_hallis = load_hallis_for_input()
+
+    BCs = sim.boundary_conditions
+
+    precompute_bfield!(cache.B, grid.cell_centers)
+
+    params = (;
+        config = config,
+        propellant = config.propellant,
+        ϕ_L = config.anode_potential,
+        ϕ_R = config.cathode_potential,
+        Te_L = config.anode_Te,
+        Te_R = config.cathode_Te,
+        L_ch = config.geometry.channel_length,
+        A_ch = channel_area(config.geometry.outer_radius, config.geometry.inner_radius),
+        νϵ = config.radial_loss_coefficients,
+        νw = config.wall_collision_frequencies,
+        δ = config.ion_diffusion_coeff,
+        un = config.neutral_velocity,
+        Tn = config.neutral_temperature,
+        mdot_a = config.anode_mass_flow_rate,
+        OVS = config.verification,
+        anom_model = config.anom_model,
+        loss_coeff = landmark.loss_coeff,
+        reactions = ionization_reactions,
+        implicit_energy = config.implicit_energy,
+        index, cache, fluids, fluid_ranges, species_range_dict, z_cell=grid.cell_centers,
+        z_edge=grid.edges, cell_volume=grid.cell_volume, source_term!,
+        scheme, BCs, dt=timestep,
+    )
+
+    #PREPROCESS
+    #make values in params available for first timestep
+    update_values!(U, params)
+
+    if sim.callback !== nothing
+        cb = CallbackSet(DiscreteCallback(condition, affect!, save_positions=(false,false)), sim.callback)
+    else
+        cb = DiscreteCallback(condition, affect!, save_positions=(false,false))
+    end
+
+    implicit_energy = sim.solve_energy
+
+    maxiters = Int(ceil(1000 * tspan[2] / timestep))
+
+    if implicit_energy
+        splitprob = SplitODEProblem{true}(update_electron_energy!, update_heavy_species!, U, tspan, params)
+        sol = solve(splitprob, KenCarp47(); saveat=sim.saveat, callback=cb,
+        adaptive=adaptive, dt=timestep, dtmax = timestep)
+    else
+        #alg = SSPRK22()
+        alg = AutoTsit5(Rosenbrock23())
+        prob = ODEProblem{true}(update_heavy_species!, U, tspan, params)
+        sol = solve(prob, alg; saveat=sim.saveat, callback=cb,
+        adaptive=adaptive, dt=timestep, dtmax=timestep, maxiters = maxiters)
+    end
+
+    return HallThrusterSolution(sol, params)
+end
+
+function inlet_neutral_density(sim)
+    un = sim.neutral_velocity
+    A = channel_area(sim.geometry)
+    m_atom = sim.propellant.m
+    nn = sim.inlet_mdot / un / A / m_atom
+    return nn
+end
+
+function initial_condition!(U, z_cell, IC!, fluids)
+    for (i, z) in enumerate(z_cell)
+        @views IC!(U[:, i], z, fluids, z_cell[end])
+    end
+end
+
+############################################################################################
+using DelimitedFiles
+
+function load_hallis_output(output_path)
+    output_headers = [
+        :z, :ne, :ϕ, :Te, :Ez, :Br, :nn, :ndot, :μe, :μen, :μbohm, :μwall, :μei,
+    ]
+    output = DataFrame(readdlm(output_path, Float64), output_headers)
+    output.ωce = output.Br * 1.6e-19 / 9.1e-31
+    replace!(output.nn, 0.0 => 1e12)
+    return output[1:end-1, :]
+end
+
+
+function load_hallis_for_input()
+    hallis = load_hallis_output("landmark/Av_PLOT_HALLIS_1D_01.out")
+    ϕ_hallis = HallThruster.LinearInterpolation(hallis.z, hallis.ϕ)
+    grad_ϕ_hallis = HallThruster.LinearInterpolation(hallis.z, -hallis.Ez)
+    return ϕ_hallis, grad_ϕ_hallis
+end
+