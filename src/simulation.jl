struct HyperbolicScheme{F,L}
    flux_function::F  # in-place flux function
    limiter::L # limiter
    reconstruct::Bool
end

Base.@kwdef mutable struct MultiFluidSimulation{IC,B1,B2,S,F,L,CB} #could add callback, or autoselect callback when in MMS mode
    grid::Grid1D
    fluids::Vector{Fluid}     # An array of user-defined fluids.
    # This will give us the capacity to more easily do shock tubes (and other problems)
    # without Hall thruster baggage
    initial_condition::IC
    boundary_conditions::Tuple{B1,B2}   # Tuple of left and right boundary conditions, subject to the approval of PR #10
    end_time::Float64    # How long to simulate
    scheme::HyperbolicScheme{F,L} # Flux, Limiter
    source_term!::S  # Source term function. This can include reactons, electric field, and MMS terms
    saveat::Vector{Float64} #when to save
    timestepcontrol::Tuple{Float64,Bool} #sets timestep (first argument) if second argument false. if second argument (adaptive) true, given dt is ignored.
    callback::CB
end

get_species(sim) = [Species(sim.propellant, i) for i in 0:(sim.ncharge)]

function configure_simulation(sim)
    fluids = sim.fluids
    species = [fluids[i].species for i in 1:length(fluids)]
    fluid_ranges = ranges(fluids)
    species_range_dict = Dict(Symbol(fluid.species) => fluid_range
                              for (fluid, fluid_range) in zip(fluids, fluid_ranges))

    return species, fluids, fluid_ranges, species_range_dict
end

function allocate_arrays(sim) #rewrite allocate arrays as function of set of equations, either 1, 2 or 3
    # Number of variables in the state vector U
    nvariables = 0
    for i in 1:length(sim.fluids)
        if sim.fluids[i].conservation_laws.type == :ContinuityOnly
            nvariables += 1
        elseif sim.fluids[i].conservation_laws.type == :IsothermalEuler
            nvariables += 2
        elseif sim.fluids[i].conservation_laws.type == :EulerEquations
            nvariables += 3
        end
    end

    ncells = sim.grid.ncells
    nedges = sim.grid.ncells + 1

    U = zeros(nvariables, ncells + 2) # need to allocate room for ghost cells
    F = zeros(nvariables, nedges)
    UL = zeros(nvariables, nedges)
    UR = zeros(nvariables, nedges)
    Q = zeros(nvariables)
    A = Tridiagonal(ones(ncells - 1), ones(ncells), ones(ncells - 1))
    b = zeros(ncells) #for potential equation
    ϕ = zeros(ncells) #for potential equation
    #Tev = zeros(ncells+2) #for energy equation in the long run, now to implement pe in pressure equation without adapting later
    pe = zeros(ncells + 2)
    B = zeros(ncells + 2)
    ne = zeros(ncells + 2)
    νan = zeros(ncells + 2)

    L_ch = 0.025
    Tev = map(x -> Te_func(x, L_ch), sim.grid.cell_centers)

    cache = (; F, UL, UR, Q, A, b, ϕ, Tev, pe, ne, B, νan)
    return U, cache
end

function update!(dU, U, params, t)
    fluids, fluid_ranges = params.fluids, params.fluid_ranges
    reactions, species_range_dict = params.reactions, params.species_range_dict

    F, UL, UR, Q = params.cache.F, params.cache.UL, params.cache.UR, params.cache.Q
    ϕ, Tev = params.cache.ϕ, params.cache.Tev

    z_cell, z_edge, cell_volume = params.z_cell, params.z_edge, params.cell_volume
    scheme = params.scheme
    source_term! = params.source_term!

    nvariables = size(U, 1)
    ncells = size(U, 2) - 2

    apply_bc!(U, params.BCs[1], :left)
    apply_bc!(U, params.BCs[2], :right)

    compute_edge_states!(UL, UR, U, scheme)
    compute_fluxes!(F, UL, UR, fluids, fluid_ranges, scheme)

    #Tev .= 2.0

    solve_potential!(ϕ, U, params)

    # Compute heavy species source terms
    @inbounds for i in 2:(ncells + 1)
        @turbo Q .= 0.0
        source_term!(Q, U, params, ϕ, Tev, i)

        # Compute dU/dt
        left = left_edge(i)
        right = right_edge(i)

        Δz = z_edge[right] - z_edge[left]

        @tturbo @views @. dU[:, i] = (F[:, left] - F[:, right]) / Δz + Q
    end

    return nothing
end

left_edge(i) = i - 1
right_edge(i) = i

function electron_density(U, fluid_ranges)
    ne = 0.0
    @inbounds for (i, f) in enumerate(fluid_ranges)
        if i == 1
            continue # neutrals do not contribute to electron density
        end
        charge_state = i - 1
        ne += charge_state * U[f[1]]
    end
    return ne
end

function precompute_bfield!(B, zs)
    B_max = 0.015
    L_ch = 0.025
    for (i, z) in enumerate(zs)
        B[i] = B_field(B_max, z, L_ch)
    end
end

function run_simulation(sim)
    species, fluids, fluid_ranges, species_range_dict = configure_simulation(sim)
    grid = sim.grid

    U, cache = allocate_arrays(sim)

    initial_condition!(U, grid.cell_centers, sim.initial_condition, fluid_ranges, fluids)

    scheme = sim.scheme
    source_term! = sim.source_term!
    timestep = sim.timestepcontrol[1]
    adaptive = sim.timestepcontrol[2]
    tspan = (0.0, sim.end_time)

    reactions = load_ionization_reactions(species)
    BCs = sim.boundary_conditions

    precompute_bfield!(cache.B, grid.cell_centers)

<<<<<<< HEAD
    params = (;
        cache,
        fluids,
        fluid_ranges,
        species_range_dict,
        z_cell = grid.cell_centers,
        z_edge = grid.edges,
        cell_volume = grid.cell_volume,
        source_term!,
        reactions,
        scheme,
        BCs,
        dt = timestep
    )
    println(typeof(params))
=======
    params = (; cache, fluids, fluid_ranges, species_range_dict, z_cell=grid.cell_centers,
              z_edge=grid.edges, cell_volume=grid.cell_volume, source_term!, reactions,
              scheme, BCs, dt=timestep)

>>>>>>> cb900630
    prob = ODEProblem{true}(update!, U, tspan, params)
    sol = solve(prob, SSPRK22(); saveat=sim.saveat, callback=sim.callback,
                adaptive=adaptive, dt=timestep)
    return sol
end

function inlet_neutral_density(sim)
    un = sim.neutral_velocity
    A = channel_area(sim.geometry)
    m_atom = sim.propellant.m
    nn = sim.inlet_mdot / un / A / m_atom
    return nn
end

function initial_condition!(U, z_cell, IC!, fluid_ranges, fluids)
    #can extend later to more
    #also not using inlet_neutral_density for now
    #nn = inlet_neutral_density(sim)

    for (i, z) in enumerate(z_cell)
        @views IC!(U[:, i], z, fluids, z_cell[end])
    end
    return U
end<|MERGE_RESOLUTION|>--- conflicted
+++ resolved
@@ -151,28 +151,10 @@
 
     precompute_bfield!(cache.B, grid.cell_centers)
 
-<<<<<<< HEAD
-    params = (;
-        cache,
-        fluids,
-        fluid_ranges,
-        species_range_dict,
-        z_cell = grid.cell_centers,
-        z_edge = grid.edges,
-        cell_volume = grid.cell_volume,
-        source_term!,
-        reactions,
-        scheme,
-        BCs,
-        dt = timestep
-    )
-    println(typeof(params))
-=======
     params = (; cache, fluids, fluid_ranges, species_range_dict, z_cell=grid.cell_centers,
               z_edge=grid.edges, cell_volume=grid.cell_volume, source_term!, reactions,
               scheme, BCs, dt=timestep)
 
->>>>>>> cb900630
     prob = ODEProblem{true}(update!, U, tspan, params)
     sol = solve(prob, SSPRK22(); saveat=sim.saveat, callback=sim.callback,
                 adaptive=adaptive, dt=timestep)
