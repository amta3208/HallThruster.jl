<<<<<<< HEAD
function apply_reactions!(Q, U, params, i::Int64) #replace Te with Tev
    fluids, fluid_ranges = params.fluids, params.fluid_ranges
    reactions, species_range_dict = params.reactions, params.species_range_dict
    _, __, cell_volume = params.z_cell, params.z_edge, params.cell_volume
    dt = params.dt
    index = params.index

    mi = m(fluids[1])
    ne = U[index.ne, i]
    ϵ = U[index.Tev, i]
    neutral_velocity = fluids[1].conservation_laws.u

    for r in reactions
        reactant_index = species_range_dict[r.reactant.symbol][1]
        product_index = species_range_dict[r.product.symbol][1]
        n_reactant = U[reactant_index, i] / mi
        if n_reactant > 1
            k = r.rate_coeff

            ndot = k(ϵ) * n_reactant * ne
            #can probably use periodic callback
            Q[reactant_index] -= ndot * mi
            Q[product_index] += ndot * mi
            #Q[product_index + 1] += ndot * mi * neutral_velocity #momentum transfer
        end
    end

    # Simplify ionization for now, only single ionization
    #=mi = m(fluids[1])

    k = params.landmark.rate_coeff
    nn = U[1, i] / mi
    ne = U[index.ne, i]
    Te = U[index.Tev, i]

    ndot = k(Te) * nn * ne
    Q[1] -= ndot * mi
    Q[2] += ndot * mi
    Q[3] += ndot * neutral_velocity * mi=#
end

function apply_ion_acceleration!(Q, U, params, i)
    fluids, fluid_ranges = params.fluids, params.fluid_ranges
    index = params.index
    for j in 1:length(fluids)
        E_d = -U[index.grad_ϕ, i]
        if fluids[j].species.Z > 0
            ni = U[fluid_ranges[j][1], i]
            @views Q[fluid_ranges[j][2]] += e / m(fluids[j]) *
                                            ni *
                                            E_d *
                                            fluids[j].species.Z
        end
    end
end

function apply_ion_acceleration_coupled!(Q, U, params, i)
    fluids, fluid_ranges = params.fluids, params.fluid_ranges
    index = params.index
    for j in 1:length(fluids)
        if fluids[j].species.Z > 0
            ni = U[fluid_ranges[j][1], i]
            @views Q[fluid_ranges[j][2]] += -e / m(fluids[j]) *
                                            ni * fluids[j].species.Z * U[index.ue, i] / params.cache.μ[i]
        end
    end
end

function source_electron_energy_landmark!(Q, U, params, i)
    index = params.index
    #ν = params.cache.νan[i] + params.cache.νc[i]
    #Hara source term
    #QE = grad_pe*uₑ + mₑ*params.cache.ne[i]*ν*uₑ^2 - S_wall_simple(U[4, :], i) - S_coll(U, params, i) #resistive heating collisions, u has to be total u not just z, azimuthal component dominating
    #Landmark source term
    #=if params.z_cell[i] <= 0.025
        νε = 0.4*1e7
    else
        νε = 1*1e7
    end=#
    mi = params.propellant.m
    νϵ = 1e7 * smooth_if(params.z_cell[i], params.L_ch, params.νϵ[1], params.νϵ[2], 10)
    UU = 20.0
    W = νϵ * U[index.Tev, i] * exp(-UU / U[index.Tev, i])
    return Q[index.nϵ] = U[index.ne, i] * (-U[index.ue, i] * -U[index.grad_ϕ, i] - U[1, i]/mi * params.loss_coeff(U[index.Tev, i]) - W)
    #@views Q[4] = U[index.ne, i]*uₑ*grad_ϕ - S_coll(U, params, i) - S_wall_simple(U[index.Tev, :], i)
=======
function apply_reactions!(Q, U, params, i::Int64) #replace Te with Tev
    fluids, fluid_ranges = params.fluids, params.fluid_ranges
    reactions, species_range_dict = params.reactions, params.species_range_dict
    (;index, fluids, fluid_ranges, reactions, species, z_cell, z_edge, cell_volume, dt, index) = params
    dt = params.dt
    index = params.index

    mi = m(fluids[1])
    ne = params.cache.ne[i]
    ϵ = U[index.nϵ] / ne

    for r in reactions
        reactant_index = species_range_dict[r.reactant.symbol][1]
        product_index = species_range_dict[r.product.symbol][1]
        n_reactant = U[reactant_index, i] / mi
        if n_reactant > 1
            k = r.rate_coeff

            ndot = k(ϵ) * n_reactant * ne
            Q[reactant_index] -= ndot * mi
            Q[product_index] += ndot * mi
        end
    end
end

function apply_ion_acceleration!(Q, U, params, i)
    fluids, fluid_ranges = params.fluids, params.fluid_ranges
    index = params.index
    ∇ϕ = params.cache.∇ϕ
    for j in 1:length(fluids)
        E_d = -∇ϕ[i]
        if fluids[j].species.Z > 0
            ni = U[fluid_ranges[j][1], i]
            @views Q[fluid_ranges[j][2]] += e / m(fluids[j]) *
                                            ni *
                                            E_d *
                                            fluids[j].species.Z
        end
    end
end

function apply_ion_acceleration_coupled!(Q, U, params, i)
    fluids, fluid_ranges = params.fluids, params.fluid_ranges
    index = params.index
    (;ue, μ) = params.cache
    for j in 1:length(fluids)
        if fluids[j].species.Z > 0
            ni = U[fluid_ranges[j][1], i]
            @views Q[fluid_ranges[j][2]] += -e / m(fluids[j]) *
                                            ni * fluids[j].species.Z * ue[i] / μ[i]
        end
    end
end

function source_electron_energy_landmark!(Q, U, params, i)
    Q[params.index.nϵ] = source_electron_energy_landmark(U, params, i)
end

function source_electron_energy_landmark(U, params, i)
    (; z_cell, L_ch, index) = params

    z = z_cell[i]

    αϵ = params.config.transition_function(z, L_ch, params.αϵ[1], params.αϵ[2])
    mi = params.propellant.m
    UU = 20.0
    ne = params.cache.ne[i]
    ϵ = U[index.nϵ, i] / ne
    ue = params.cache.ue[i]
    ∇ϕ = params.cache.∇ϕ[i]
    W = 1e7 * αϵ * ϵ * exp(-UU / ϵ)
    return ne * (ue * ∇ϕ - U[index.ρn, i]/mi * params.loss_coeff(ϵ) - W)
>>>>>>> d1f96b22
end<|MERGE_RESOLUTION|>--- conflicted
+++ resolved
@@ -1,161 +1,73 @@
-<<<<<<< HEAD
-function apply_reactions!(Q, U, params, i::Int64) #replace Te with Tev
-    fluids, fluid_ranges = params.fluids, params.fluid_ranges
-    reactions, species_range_dict = params.reactions, params.species_range_dict
-    _, __, cell_volume = params.z_cell, params.z_edge, params.cell_volume
-    dt = params.dt
-    index = params.index
-
-    mi = m(fluids[1])
-    ne = U[index.ne, i]
-    ϵ = U[index.Tev, i]
-    neutral_velocity = fluids[1].conservation_laws.u
-
-    for r in reactions
-        reactant_index = species_range_dict[r.reactant.symbol][1]
-        product_index = species_range_dict[r.product.symbol][1]
-        n_reactant = U[reactant_index, i] / mi
-        if n_reactant > 1
-            k = r.rate_coeff
-
-            ndot = k(ϵ) * n_reactant * ne
-            #can probably use periodic callback
-            Q[reactant_index] -= ndot * mi
-            Q[product_index] += ndot * mi
-            #Q[product_index + 1] += ndot * mi * neutral_velocity #momentum transfer
-        end
-    end
-
-    # Simplify ionization for now, only single ionization
-    #=mi = m(fluids[1])
-
-    k = params.landmark.rate_coeff
-    nn = U[1, i] / mi
-    ne = U[index.ne, i]
-    Te = U[index.Tev, i]
-
-    ndot = k(Te) * nn * ne
-    Q[1] -= ndot * mi
-    Q[2] += ndot * mi
-    Q[3] += ndot * neutral_velocity * mi=#
-end
-
-function apply_ion_acceleration!(Q, U, params, i)
-    fluids, fluid_ranges = params.fluids, params.fluid_ranges
-    index = params.index
-    for j in 1:length(fluids)
-        E_d = -U[index.grad_ϕ, i]
-        if fluids[j].species.Z > 0
-            ni = U[fluid_ranges[j][1], i]
-            @views Q[fluid_ranges[j][2]] += e / m(fluids[j]) *
-                                            ni *
-                                            E_d *
-                                            fluids[j].species.Z
-        end
-    end
-end
-
-function apply_ion_acceleration_coupled!(Q, U, params, i)
-    fluids, fluid_ranges = params.fluids, params.fluid_ranges
-    index = params.index
-    for j in 1:length(fluids)
-        if fluids[j].species.Z > 0
-            ni = U[fluid_ranges[j][1], i]
-            @views Q[fluid_ranges[j][2]] += -e / m(fluids[j]) *
-                                            ni * fluids[j].species.Z * U[index.ue, i] / params.cache.μ[i]
-        end
-    end
-end
-
-function source_electron_energy_landmark!(Q, U, params, i)
-    index = params.index
-    #ν = params.cache.νan[i] + params.cache.νc[i]
-    #Hara source term
-    #QE = grad_pe*uₑ + mₑ*params.cache.ne[i]*ν*uₑ^2 - S_wall_simple(U[4, :], i) - S_coll(U, params, i) #resistive heating collisions, u has to be total u not just z, azimuthal component dominating
-    #Landmark source term
-    #=if params.z_cell[i] <= 0.025
-        νε = 0.4*1e7
-    else
-        νε = 1*1e7
-    end=#
-    mi = params.propellant.m
-    νϵ = 1e7 * smooth_if(params.z_cell[i], params.L_ch, params.νϵ[1], params.νϵ[2], 10)
-    UU = 20.0
-    W = νϵ * U[index.Tev, i] * exp(-UU / U[index.Tev, i])
-    return Q[index.nϵ] = U[index.ne, i] * (-U[index.ue, i] * -U[index.grad_ϕ, i] - U[1, i]/mi * params.loss_coeff(U[index.Tev, i]) - W)
-    #@views Q[4] = U[index.ne, i]*uₑ*grad_ϕ - S_coll(U, params, i) - S_wall_simple(U[index.Tev, :], i)
-=======
-function apply_reactions!(Q, U, params, i::Int64) #replace Te with Tev
-    fluids, fluid_ranges = params.fluids, params.fluid_ranges
-    reactions, species_range_dict = params.reactions, params.species_range_dict
-    (;index, fluids, fluid_ranges, reactions, species, z_cell, z_edge, cell_volume, dt, index) = params
-    dt = params.dt
-    index = params.index
-
-    mi = m(fluids[1])
-    ne = params.cache.ne[i]
-    ϵ = U[index.nϵ] / ne
-
-    for r in reactions
-        reactant_index = species_range_dict[r.reactant.symbol][1]
-        product_index = species_range_dict[r.product.symbol][1]
-        n_reactant = U[reactant_index, i] / mi
-        if n_reactant > 1
-            k = r.rate_coeff
-
-            ndot = k(ϵ) * n_reactant * ne
-            Q[reactant_index] -= ndot * mi
-            Q[product_index] += ndot * mi
-        end
-    end
-end
-
-function apply_ion_acceleration!(Q, U, params, i)
-    fluids, fluid_ranges = params.fluids, params.fluid_ranges
-    index = params.index
-    ∇ϕ = params.cache.∇ϕ
-    for j in 1:length(fluids)
-        E_d = -∇ϕ[i]
-        if fluids[j].species.Z > 0
-            ni = U[fluid_ranges[j][1], i]
-            @views Q[fluid_ranges[j][2]] += e / m(fluids[j]) *
-                                            ni *
-                                            E_d *
-                                            fluids[j].species.Z
-        end
-    end
-end
-
-function apply_ion_acceleration_coupled!(Q, U, params, i)
-    fluids, fluid_ranges = params.fluids, params.fluid_ranges
-    index = params.index
-    (;ue, μ) = params.cache
-    for j in 1:length(fluids)
-        if fluids[j].species.Z > 0
-            ni = U[fluid_ranges[j][1], i]
-            @views Q[fluid_ranges[j][2]] += -e / m(fluids[j]) *
-                                            ni * fluids[j].species.Z * ue[i] / μ[i]
-        end
-    end
-end
-
-function source_electron_energy_landmark!(Q, U, params, i)
-    Q[params.index.nϵ] = source_electron_energy_landmark(U, params, i)
-end
-
-function source_electron_energy_landmark(U, params, i)
-    (; z_cell, L_ch, index) = params
-
-    z = z_cell[i]
-
-    αϵ = params.config.transition_function(z, L_ch, params.αϵ[1], params.αϵ[2])
-    mi = params.propellant.m
-    UU = 20.0
-    ne = params.cache.ne[i]
-    ϵ = U[index.nϵ, i] / ne
-    ue = params.cache.ue[i]
-    ∇ϕ = params.cache.∇ϕ[i]
-    W = 1e7 * αϵ * ϵ * exp(-UU / ϵ)
-    return ne * (ue * ∇ϕ - U[index.ρn, i]/mi * params.loss_coeff(ϵ) - W)
->>>>>>> d1f96b22
+function apply_reactions!(Q, U, params, i::Int64) #replace Te with Tev
+    fluids, fluid_ranges = params.fluids, params.fluid_ranges
+    reactions, species_range_dict = params.reactions, params.species_range_dict
+    (;index, fluids, fluid_ranges, reactions, species, z_cell, z_edge, cell_volume, dt, index) = params
+    dt = params.dt
+    index = params.index
+
+    mi = m(fluids[1])
+    ne = params.cache.ne[i]
+    ϵ = U[index.nϵ] / ne
+
+    for r in reactions
+        reactant_index = species_range_dict[r.reactant.symbol][1]
+        product_index = species_range_dict[r.product.symbol][1]
+        n_reactant = U[reactant_index, i] / mi
+        if n_reactant > 1
+            k = r.rate_coeff
+
+            ndot = k(ϵ) * n_reactant * ne
+            Q[reactant_index] -= ndot * mi
+            Q[product_index] += ndot * mi
+        end
+    end
+end
+
+function apply_ion_acceleration!(Q, U, params, i)
+    fluids, fluid_ranges = params.fluids, params.fluid_ranges
+    index = params.index
+    ∇ϕ = params.cache.∇ϕ
+    for j in 1:length(fluids)
+        E_d = -∇ϕ[i]
+        if fluids[j].species.Z > 0
+            ni = U[fluid_ranges[j][1], i]
+            @views Q[fluid_ranges[j][2]] += e / m(fluids[j]) *
+                                            ni *
+                                            E_d *
+                                            fluids[j].species.Z
+        end
+    end
+end
+
+function apply_ion_acceleration_coupled!(Q, U, params, i)
+    fluids, fluid_ranges = params.fluids, params.fluid_ranges
+    index = params.index
+    (;ue, μ) = params.cache
+    for j in 1:length(fluids)
+        if fluids[j].species.Z > 0
+            ni = U[fluid_ranges[j][1], i]
+            @views Q[fluid_ranges[j][2]] += -e / m(fluids[j]) *
+                                            ni * fluids[j].species.Z * ue[i] / μ[i]
+        end
+    end
+end
+
+function source_electron_energy_landmark!(Q, U, params, i)
+    Q[params.index.nϵ] = source_electron_energy_landmark(U, params, i)
+end
+
+function source_electron_energy_landmark(U, params, i)
+    (; z_cell, L_ch, index) = params
+
+    z = z_cell[i]
+
+    αϵ = params.config.transition_function(z, L_ch, params.αϵ[1], params.αϵ[2])
+    mi = params.propellant.m
+    UU = 20.0
+    ne = params.cache.ne[i]
+    ϵ = U[index.nϵ, i] / ne
+    ue = params.cache.ue[i]
+    ∇ϕ = params.cache.∇ϕ[i]
+    W = 1e7 * αϵ * ϵ * exp(-UU / ϵ)
+    return ne * (ue * ∇ϕ - U[index.ρn, i]/mi * params.loss_coeff(ϵ) - W)
 end