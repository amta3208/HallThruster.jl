--- conflicted
+++ resolved
@@ -33,9 +33,6 @@
             @views Q[fluid_ranges[j][2]] += e/m(fluids[j])*ni*E_d*fluids[j].species.Z
         end
     end
-<<<<<<< HEAD
-end
-=======
 end
 
 #=
@@ -108,5 +105,4 @@
 
 end 
 
-=#
->>>>>>> ef202a81
+=#