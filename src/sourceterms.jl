function apply_reactions!(dU::AbstractArray{T}, U::AbstractArray{T}, params, i::Int64) where T
    (;index, reactions, index, species_range_dict) = params

    ne = electron_density(U, params, i)
    ϵ  = U[index.nϵ, i] / ne

    @inbounds for rxn in reactions
        reactant_index = species_range_dict[rxn.reactant.symbol][1]
        product_index  = species_range_dict[rxn.product.symbol ][1]
        ρ_reactant = U[reactant_index, i]
        ρdot = reaction_rate(rxn, ne, ρ_reactant, ϵ)
        dU[reactant_index, i] -= ρdot
        dU[product_index, i]  += ρdot
    end
end

@inline reaction_rate(rxn, ne, n_reactant, ϵ) = rxn.rate_coeff(ϵ) * n_reactant * ne

function apply_ion_acceleration!(dU, U, params, i)
    index = params.index
    (;∇ϕ, ue, μ) = params.cache
    coupled = params.config.electron_pressure_coupled
    mi = params.config.propellant.m

    @inbounds for Z in 1:params.config.ncharge
        Q_accel = coupled * ue[i] / μ[i] + (1 - coupled) * ∇ϕ[i]
        Q_accel = -Z * e * U[index.ρi[Z], i] / mi * Q_accel
        dU[index.ρiui[Z], i] += Q_accel
    end
end

function source_electron_energy!(Q, U, params, i)
    Q[params.index.nϵ] = source_electron_energy(U, params, i)
end

function source_electron_energy(U, params, i)
    index = params.index
<<<<<<< HEAD
    fluid = params.fluids[1].species.element
    (; ne, Tev) = params.cache
    neutral_density = U[1, i]/fluid.m
    W = params.loss_coeff(Tev[i])
    return neutral_density*ne[i]*W
end
=#


function source_electron_energy!(Q, U, params, i)
    Q[params.index.nϵ] = source_electron_energy(U, params, i)
end

function source_electron_energy(U, params, i)
    index = params.index

    mi = params.propellant.m
=======

    mi = params.config.propellant.m
>>>>>>> 8c291264
    ne = params.cache.ne[i]
    ue = params.cache.ue[i]
    ∇ϕ = params.cache.∇ϕ[i]

    nn = U[index.ρn, i] / mi
<<<<<<< HEAD
    K = params.collisional_loss_coeff(ϵ)
=======
    K = params.config.collisional_loss_model(U, params, i)
>>>>>>> 8c291264
    W = params.config.wall_loss_model(U, params, i)

    ohmic_heating      = ne * ue * ∇ϕ
    wall_losses        = ne * W
    collisional_losses = ne * nn * K

    return ohmic_heating - wall_losses - collisional_losses
end<|MERGE_RESOLUTION|>--- conflicted
+++ resolved
@@ -35,38 +35,14 @@
 
 function source_electron_energy(U, params, i)
     index = params.index
-<<<<<<< HEAD
-    fluid = params.fluids[1].species.element
-    (; ne, Tev) = params.cache
-    neutral_density = U[1, i]/fluid.m
-    W = params.loss_coeff(Tev[i])
-    return neutral_density*ne[i]*W
-end
-=#
-
-
-function source_electron_energy!(Q, U, params, i)
-    Q[params.index.nϵ] = source_electron_energy(U, params, i)
-end
-
-function source_electron_energy(U, params, i)
-    index = params.index
-
-    mi = params.propellant.m
-=======
 
     mi = params.config.propellant.m
->>>>>>> 8c291264
     ne = params.cache.ne[i]
     ue = params.cache.ue[i]
     ∇ϕ = params.cache.∇ϕ[i]
 
     nn = U[index.ρn, i] / mi
-<<<<<<< HEAD
-    K = params.collisional_loss_coeff(ϵ)
-=======
     K = params.config.collisional_loss_model(U, params, i)
->>>>>>> 8c291264
     W = params.config.wall_loss_model(U, params, i)
 
     ohmic_heating      = ne * ue * ∇ϕ
