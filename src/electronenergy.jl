#should be able to use global params variables now
function electron_velocity(U, params, i)
<<<<<<< HEAD
    index = params.index
    @views grad_nϵ = first_deriv_central_diff(U[index.pe, :], params.z_cell, i)
    uₑ = params.cache.μ[i]*(U[index.grad_ϕ, i] - grad_nϵ/U[index.ne, i])
    return uₑ
end


function e_heat_conductivity(params, i) #without nϵ term, that is in state vector
    ν = params.cache.νan[i] + params.cache.νc[i]
    ω = e*params.cache.B[i]/mₑ
    #return 4.7/(mₑ*(1/(ν))*ω^2) #Braginskii closure, should be Tev
    return 10/9*params.cache.μ[i]
    #return 10/9*10.0
end

function flux_electron!(F, US, fluid, params, U, i)
    index = params.index
    nϵ = US
    uₑ = U[index.ue, i]
    ϵ = U[index.Tev, i]
    @views grad_Tev = first_deriv_facereconstr_2order(U[index.nϵ, :], params.z_cell, i)
    κₑ = e_heat_conductivity(params, i)
    F = 5/3*nϵ*uₑ
    return F
end

function compute_fluxes_electron!(F, UL, UR, U, fluid, fluid_ranges, scheme, params)
    nedges = length(F)
=======
    (;z_cell) = params
    (;μ, ∇ϕ, ne, pe) = params.cache
>>>>>>> 958f1ed4

    pe = @views U[params.index.nϵ, :]

    #∇pe = first_deriv_central_diff(pe, z_cell, i)
    if i == 1
        ∇pe = forward_difference(pe[1], pe[2], pe[3], z_cell[1], z_cell[2], z_cell[3])
    elseif i == size(U, 2)
        ∇pe = backward_difference(pe[i-2], pe[i-1], pe[i], z_cell[i-2], z_cell[i-1], z_cell[i])
    else
        ∇pe = central_difference(pe[i-1], pe[i], pe[i+1], z_cell[i-1], z_cell[i], z_cell[i+1])
    end
    uₑ = μ[i] * (∇ϕ[i] - ∇pe/ne[i])
    return uₑ
end

"""
    first_deriv_central_diff(u::Vector{Float64}, z_cell::Vector{Float64}, i::Int64)

returns the first derivative second order central difference approximation at location i.
if i == 1, returns right one sided second order approx, elseif i == length(array),
returns left one sided second order approx.
"""

function first_deriv_central_diff(u, z_cell, i) #central second order approx of first derivative
    if i == 1
        grad = (-3*u[i] + 4*u[i+1] - u[i+2])/(abs(z_cell[i+1]-z_cell[i+3])) #second order one sided for boundary, or adapt for non constant stencil
    elseif i == length(u)
        grad = (u[i-2] - 4*u[i-1] + 3*u[i])/(abs(z_cell[i-3]-z_cell[i-1])) #second order one sided for boundary
    else
        grad = (u[i+1] - u[i-1])/(abs(z_cell[4]-z_cell[2])) #centered difference
    end

    return grad
end

function first_deriv_central_diff_pot(u, z_cell, i) #central difference of first deriv
    if i == 1
        grad = (u[2] - u[1])/(z_cell[3] - z_cell[2])
    elseif i == length(u)
        grad = (u[i-1] - u[i-2])/(z_cell[3] - z_cell[2])
    else
        grad = (u[i] - u[i-1])/(z_cell[3] - z_cell[2])
    end
    return grad
end

"""
    S_wall(params)

wall heat loss. electron density multiplied by electron wall collision frequency and mean electron energy loss due to wall collision,
which is assumed 2 Tev + sheath potential, using from Eq. ..., from Fundamentals of Electric Propulsion, Goebel and Katz, 2008.
"""

function S_wall_Bohm(params, i) #hara mikellides 2018
    σ = 1e-10 #electron collision area
    νₑ_w = 1 #needs to be added
    fluid = params.fluids[1].species.element
    Δϵ_w = 2*params.Tev[i] + params.Tev[i]*log(1-σ)/sqrt(2*pi*mₑ/fluid.m)
    return params.ne[i]*νₑ_w*Δϵ_w
end

function S_coll(U, params, i) #landmark table
    index = params.index
    fluid = params.fluids[1].species.element
    (; ne, Tev) = params.cache
    neutral_density = U[1, i]/fluid.m
    W = params.loss_coeff(Tev[i])
    return neutral_density*ne[i]*W
end

function update_electron_energy_explicit!(dU, U, params, t)
    #########################################################
    #ELECTRON SOLVE

    ncells = size(U, 2) - 2

    (;index, z_cell, z_edge) = params
    (;Tev, ue, ne, B, μ) = params.cache
    nϵ = @views U[index.nϵ, :]
    implicit_energy = params.config.implicit_energy

    mi = params.propellant.m

    neL = 0.0
    ne0 = sum(U[index.ρi[Z], 1] for Z in 1:params.config.ncharge) / mi
    neR = sum(U[index.ρi[Z], 2] for Z in 1:params.config.ncharge) / mi

    ϵL = 0.0
    ϵ0 = nϵ[1] / ne0
    ϵR = nϵ[2] / neR

    νc_L = 0.0
    νc_0 = electron_collision_freq(ϵ0, U[index.ρn, 1] / mi, ne0, mi)
    νc_R = electron_collision_freq(ϵR, U[index.ρn, 2] / mi, neR, mi)

    νan_L = 0.0
    νan_0 = params.anom_model(U, params, 1)
    νan_R = params.anom_model(U, params, 2)

    μL = 0.0
    μ0 = electron_mobility(νan_0, νc_0, params.cache.B[1])
    μR = electron_mobility(νan_R, νc_R, params.cache.B[2])

    @inbounds for i in 2:ncells+1

        zL, z0, zR = z_cell[i-1], z_cell[i], z_cell[i+1]
        neL, ne0, neR = ne0, neR, sum(U[index.ρi[Z], i+1] for Z in 1:params.config.ncharge) / mi
        ϵL, ϵ0, ϵR = ϵ0, ϵR, nϵ[i+1] / neR

        νc_L, νc_0, νc_R = νc_0, νc_R, electron_collision_freq(ϵR, U[index.ρn, i+1] / mi, neR, mi)
        νan_L, νan_0, νan_R = νan_0, νan_R, params.anom_model(U, params, i+1)
        μL, μ0, μR = μ0, μR, electron_mobility(νan_R, νc_R, B[i+1])

        advection_term = central_difference(ue[i-1] * nϵ[i-1], ue[i] * nϵ[i], ue[i+1] * nϵ[i+1], zL, z0, zR)
        ∇ϵ = central_difference(ϵL, ϵ0, ϵR, zL, z0, zR)
        ∇²ϵ = second_deriv_central_diff(ϵL, ϵ0, ϵR, zL, z0, zR)

        diffusion_term = central_difference(μL * nϵ[i-1], μ0 * nϵ[i], μR * nϵ[i+1], zL, z0, zR) * ∇ϵ
        diffusion_term += μ0 * nϵ[i] * ∇²ϵ

        source_term = source_electron_energy_landmark(U, params, i)

        dU[index.nϵ, i] = - 5/3 * advection_term + 10/9 * diffusion_term + source_term
    end

    return nothing
end

function update_electron_energy_implicit!(U, params)
    (;Aϵ, bϵ, μ, ue, ne) = params.cache
    (;z_cell, dt, index) = params
    implicit = params.config.implicit_energy
    explicit = 1 - implicit
    ncells = size(U, 2)

    nϵ = @views U[index.nϵ, :]
    Aϵ.d[1] = 1.0
    Aϵ.du[1] = 0.0
    Aϵ.d[end] = 1.0
    Aϵ.dl[end] = 0.0

    bϵ[1] = 3/2 * params.Te_L * ne[1]
    bϵ[end] = 3/2 * params.Te_R * ne[end]

    # optionally, allow multiple iterations
    @inbounds for _ in 1:params.config.implicit_iters
        for i in 2:ncells-1
            Q = source_electron_energy_landmark(U, params, i)
            # User-provided source term
            Q += params.config.source_energy(U, params, i)

            zL = z_cell[i-1]
            z0 = z_cell[i]
            zR = z_cell[i+1]

            neL = ne[i-1]
            ne0 = ne[i]
            neR = ne[i+1]

            nϵL = nϵ[i-1]
            nϵ0 = nϵ[i]
            nϵR = nϵ[i+1]

            ϵL = nϵL / neL
            ϵ0 = nϵ0 / ne0
            ϵR = nϵR / neR

            ueL = ue[i-1]
            ue0 = ue[i]
            ueR = ue[i+1]

            μnϵL = μ[i-1] * nϵL
            μnϵ0 = μ[i] * nϵ0
            μnϵR = μ[i+1] * nϵR

            if params.config.energy_equation == :LANDMARK
                # Use simplified thermal condutivity
                κL = μnϵL
                κ0 = μnϵ0
                κR = μnϵR
            else
                # Adjust thermal conductivity to be slightly more accurate
                κL = 24/25 * (1 / (1 + params.cache.νei[i-1] / √(2) / params.cache.νc[i-1])) * μnϵL
                κ0 = 24/25 * (1 / (1 + params.cache.νei[i]   / √(2) / params.cache.νc[i]))   * μnϵ0
                κR = 24/25 * (1 / (1 + params.cache.νei[i+1] / √(2) / params.cache.νc[i+1])) * μnϵR
            end

            # coefficients for centered three-point finite difference stencils
            d_cL, d_c0, d_cR = central_diff_coeffs(zL, z0, zR)
            d2_cL, d2_c0, d2_cR = second_deriv_coeffs(zL, z0, zR)

            # finite difference derivatives
            ∇nϵue = d_cL * ueL * nϵL + d_c0 * ue0 * nϵ0 + d_cR * ueR * nϵR
            ∇κ  = d_cL * κL  + d_c0 * κ0  + d_cR * κR
            ∇ϵ  = d_cL * ϵL  + d_c0 * ϵ0  + d_cR * ϵR
            ∇²ϵ = d2_cL * ϵL + d2_c0 * ϵ0 + d2_cR * ϵR

            # Explicit flux term
            F_explicit = 5/3 * ∇nϵue - 10/9 * (κ0 * ∇²ϵ + ∇κ * ∇ϵ)

            # Contribution to implicit part from μnϵ * d²ϵ/dz² term
            Aϵ.d[i]    = -10/9 * κ0 * d2_c0 / ne0
            Aϵ.dl[i-1] = -10/9 * κ0 * d2_cL / neL
            Aϵ.du[i]   = -10/9 * κ0 * d2_cR / neR

            # Contribution to implicit part from dμnϵ/dz * ∇ϵ term
            Aϵ.d[i]    -= 10/9 * ∇κ / ne0 * d_c0
            Aϵ.dl[i-1] -= 10/9 * ∇κ / neL * d_cL
            Aϵ.du[i]   -= 10/9 * ∇κ / neR * d_cR

            # Contribution to implicit part from advection term
            Aϵ.d[i] += 5/3 * ueR * d_c0
            Aϵ.dl[i-1] += 5/3 * ueL * d_cL
            Aϵ.du[i] += 5/3 * ueR * d_cR

            # Contribution to implicit part from timestepping
            Aϵ.d[i] = 1.0 + implicit * dt * Aϵ.d[i]
            Aϵ.dl[i-1] = implicit * dt * Aϵ.dl[i-1]
            Aϵ.du[i] = implicit * dt * Aϵ.du[i]

            # Explicit right-hand-side
            bϵ[i] = nϵ[i] + dt * (Q - explicit * F_explicit)
        end

        # Solve equation system using Thomas algorithm
        tridiagonal_solve!(nϵ, Aϵ, bϵ)

        # Make sure Tev is positive, limit if below user-configured minumum electron temperature
        for i in 2:ncells-1
            if isnan(nϵ[i]) || isinf(nϵ[i]) || nϵ[i] < params.config.min_electron_temperature * ne[i]
                nϵ[i] = params.config.min_electron_temperature * ne[i]
            end
        end
    end
end<|MERGE_RESOLUTION|>--- conflicted
+++ resolved
@@ -1,38 +1,7 @@
 #should be able to use global params variables now
 function electron_velocity(U, params, i)
-<<<<<<< HEAD
-    index = params.index
-    @views grad_nϵ = first_deriv_central_diff(U[index.pe, :], params.z_cell, i)
-    uₑ = params.cache.μ[i]*(U[index.grad_ϕ, i] - grad_nϵ/U[index.ne, i])
-    return uₑ
-end
-
-
-function e_heat_conductivity(params, i) #without nϵ term, that is in state vector
-    ν = params.cache.νan[i] + params.cache.νc[i]
-    ω = e*params.cache.B[i]/mₑ
-    #return 4.7/(mₑ*(1/(ν))*ω^2) #Braginskii closure, should be Tev
-    return 10/9*params.cache.μ[i]
-    #return 10/9*10.0
-end
-
-function flux_electron!(F, US, fluid, params, U, i)
-    index = params.index
-    nϵ = US
-    uₑ = U[index.ue, i]
-    ϵ = U[index.Tev, i]
-    @views grad_Tev = first_deriv_facereconstr_2order(U[index.nϵ, :], params.z_cell, i)
-    κₑ = e_heat_conductivity(params, i)
-    F = 5/3*nϵ*uₑ
-    return F
-end
-
-function compute_fluxes_electron!(F, UL, UR, U, fluid, fluid_ranges, scheme, params)
-    nedges = length(F)
-=======
     (;z_cell) = params
     (;μ, ∇ϕ, ne, pe) = params.cache
->>>>>>> 958f1ed4
 
     pe = @views U[params.index.nϵ, :]
 
