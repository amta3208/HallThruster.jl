#should be able to use global params variables now
function electron_velocity(U, params, i)
    (;z_cell) = params
    (;μ, ∇ϕ, ne, pe) = params.cache

    pe = @views U[params.index.nϵ, :]

    #∇pe = first_deriv_central_diff(pe, z_cell, i)
    if i == 1
        ∇pe = forward_difference(pe[1], pe[2], pe[3], z_cell[1], z_cell[2], z_cell[3])
    elseif i == size(U, 2)
        ∇pe = backward_difference(pe[i-2], pe[i-1], pe[i], z_cell[i-2], z_cell[i-1], z_cell[i])
    else
        ∇pe = central_difference(pe[i-1], pe[i], pe[i+1], z_cell[i-1], z_cell[i], z_cell[i+1])
    end
    uₑ = μ[i] * (∇ϕ[i] - ∇pe/ne[i])
    return uₑ
end

"""
    first_deriv_central_diff(u::Vector{Float64}, z_cell::Vector{Float64}, i::Int64)

returns the first derivative second order central difference approximation at location i.
if i == 1, returns right one sided second order approx, elseif i == length(array),
returns left one sided second order approx.
"""

function first_deriv_central_diff(u, z_cell, i) #central second order approx of first derivative
    if i == 1
        grad = (-3*u[i] + 4*u[i+1] - u[i+2])/(abs(z_cell[i+1]-z_cell[i+3])) #second order one sided for boundary, or adapt for non constant stencil
    elseif i == length(u)
        grad = (u[i-2] - 4*u[i-1] + 3*u[i])/(abs(z_cell[i-3]-z_cell[i-1])) #second order one sided for boundary
    else
        grad = (u[i+1] - u[i-1])/(abs(z_cell[4]-z_cell[2])) #centered difference
    end

    return grad
end

function first_deriv_central_diff_pot(u, z_cell, i) #central difference of first deriv
    if i == 1
        grad = (u[2] - u[1])/(z_cell[3] - z_cell[2])
    elseif i == length(u)
        grad = (u[i-1] - u[i-2])/(z_cell[3] - z_cell[2])
    else
        grad = (u[i] - u[i-1])/(z_cell[3] - z_cell[2])
    end
    return grad
end

"""
    S_wall(params)

wall heat loss. electron density multiplied by electron wall collision frequency and mean electron energy loss due to wall collision,
which is assumed 2 Tev + sheath potential, using from Eq. ..., from Fundamentals of Electric Propulsion, Goebel and Katz, 2008.
"""

function S_wall_Bohm(params, i) #hara mikellides 2018
    σ = 1e-10 #electron collision area
    νₑ_w = 1 #needs to be added
    fluid = params.fluids[1].species.element
    Δϵ_w = 2*params.Tev[i] + params.Tev[i]*log(1-σ)/sqrt(2*pi*mₑ/fluid.m)
    return params.ne[i]*νₑ_w*Δϵ_w
end

function S_coll(U, params, i) #landmark table
    index = params.index
    fluid = params.fluids[1].species.element
    (; ne, Tev) = params.cache
    neutral_density = U[1, i]/fluid.m
    W = params.loss_coeff(Tev[i])
    return neutral_density*ne[i]*W
end

function update_electron_energy_explicit!(dU, U, params, t)
    #########################################################
    #ELECTRON SOLVE

    ncells = size(U, 2) - 2

    (;index, z_cell, z_edge) = params
    (;Tev, ue, ne, B, μ) = params.cache
    nϵ = @views U[index.nϵ, :]
    implicit_energy = params.config.implicit_energy

    mi = params.propellant.m

    neL = 0.0
    ne0 = sum(U[index.ρi[Z], 1] for Z in 1:params.config.ncharge) / mi
    neR = sum(U[index.ρi[Z], 2] for Z in 1:params.config.ncharge) / mi

    ϵL = 0.0
    ϵ0 = nϵ[1] / ne0
    ϵR = nϵ[2] / neR

    νc_L = 0.0
    νc_0 = electron_collision_freq(ϵ0, U[index.ρn, 1] / mi, ne0, mi)
    νc_R = electron_collision_freq(ϵR, U[index.ρn, 2] / mi, neR, mi)

    νan_L = 0.0
    νan_0 = params.anom_model(U, params, 1)
    νan_R = params.anom_model(U, params, 2)

    μL = 0.0
    μ0 = electron_mobility(νan_0, νc_0, params.cache.B[1])
    μR = electron_mobility(νan_R, νc_R, params.cache.B[2])

    @inbounds for i in 2:ncells+1

        zL, z0, zR = z_cell[i-1], z_cell[i], z_cell[i+1]
        neL, ne0, neR = ne0, neR, sum(U[index.ρi[Z], i+1] for Z in 1:params.config.ncharge) / mi
        ϵL, ϵ0, ϵR = ϵ0, ϵR, nϵ[i+1] / neR

        νc_L, νc_0, νc_R = νc_0, νc_R, electron_collision_freq(ϵR, U[index.ρn, i+1] / mi, neR, mi)
        νan_L, νan_0, νan_R = νan_0, νan_R, params.anom_model(U, params, i+1)
        μL, μ0, μR = μ0, μR, electron_mobility(νan_R, νc_R, B[i+1])

        advection_term = central_difference(ue[i-1] * nϵ[i-1], ue[i] * nϵ[i], ue[i+1] * nϵ[i+1], zL, z0, zR)
        ∇ϵ = central_difference(ϵL, ϵ0, ϵR, zL, z0, zR)
        ∇²ϵ = second_deriv_central_diff(ϵL, ϵ0, ϵR, zL, z0, zR)

        diffusion_term = central_difference(μL * nϵ[i-1], μ0 * nϵ[i], μR * nϵ[i+1], zL, z0, zR) * ∇ϵ
        diffusion_term += μ0 * nϵ[i] * ∇²ϵ

        source_term = source_electron_energy_landmark(U, params, i)

        dU[index.nϵ, i] = - 5/3 * advection_term + 10/9 * diffusion_term + source_term
    end

    return nothing
end

function update_electron_energy_implicit!(U, params)
    (;Aϵ, bϵ, μ, ue, ne) = params.cache
    (;z_cell, dt, index) = params
    implicit = params.config.implicit_energy
    explicit = 1 - implicit
    ncells = size(U, 2)

    nϵ = @views U[index.nϵ, :]
    Aϵ.d[1] = 1.0
    Aϵ.du[1] = 0.0
    Aϵ.d[end] = 1.0
    Aϵ.dl[end] = 0.0

    bϵ[1] = params.Te_L * ne[1]
    bϵ[end] = params.Te_R * ne[end]

    # optionally, allow multiple iterations
    @inbounds for _ in 1:params.config.implicit_iters
        for i in 2:ncells-1
            Q = source_electron_energy_landmark(U, params, i)
            # User-provided source term
            Q += params.config.source_energy(U, params, i)

            zL = z_cell[i-1]
            z0 = z_cell[i]
            zR = z_cell[i+1]

            neL = ne[i-1]
            ne0 = ne[i]
            neR = ne[i+1]

            nϵL = nϵ[i-1]
            nϵ0 = nϵ[i]
            nϵR = nϵ[i+1]

            ϵL = nϵL / neL
            ϵ0 = nϵ0 / ne0
            ϵR = nϵR / neR

            ueL = ue[i-1]
            ue0 = ue[i]
            ueR = ue[i+1]

            μnϵL = μ[i-1] * nϵL
            μnϵ0 = μ[i] * nϵ0
            μnϵR = μ[i+1] * nϵR

            if params.config.energy_equation == :LANDMARK
                # Use simplified thermal condutivity
                κL = μnϵL
                κ0 = μnϵ0
                κR = μnϵR
            else
                # Adjust thermal conductivity to be slightly more accurate
                κL = 24/25 * (1 / (1 + params.cache.νei[i-1] / √(2) / params.cache.νc[i-1])) * μnϵL
                κ0 = 24/25 * (1 / (1 + params.cache.νei[i]   / √(2) / params.cache.νc[i]))   * μnϵ0
                κR = 24/25 * (1 / (1 + params.cache.νei[i+1] / √(2) / params.cache.νc[i+1])) * μnϵR
            end

            # coefficients for centered three-point finite difference stencils
            d_cL, d_c0, d_cR = central_diff_coeffs(zL, z0, zR)
            d2_cL, d2_c0, d2_cR = second_deriv_coeffs(zL, z0, zR)

            # finite difference derivatives
            ∇nϵue = d_cL * ueL * nϵL + d_c0 * ue0 * nϵ0 + d_cR * ueR * nϵR
            ∇κ  = d_cL * κL  + d_c0 * κ0  + d_cR * κR
            ∇ϵ  = d_cL * ϵL  + d_c0 * ϵ0  + d_cR * ϵR
            ∇²ϵ = d2_cL * ϵL + d2_c0 * ϵ0 + d2_cR * ϵR

            # Explicit flux term
            F_explicit = 5/3 * ∇nϵue - 10/9 * (κ0 * ∇²ϵ + ∇κ * ∇ϵ)

            # Contribution to implicit part from μnϵ * d²ϵ/dz² term
            Aϵ.d[i]    = -10/9 * κ0 * d2_c0 / ne0
            Aϵ.dl[i-1] = -10/9 * κ0 * d2_cL / neL
            Aϵ.du[i]   = -10/9 * κ0 * d2_cR / neR

            # Contribution to implicit part from dμnϵ/dz * ∇ϵ term
            Aϵ.d[i]    -= 10/9 * ∇κ / ne0 * d_c0
            Aϵ.dl[i-1] -= 10/9 * ∇κ / neL * d_cL
            Aϵ.du[i]   -= 10/9 * ∇κ / neR * d_cR

            # Contribution to implicit part from advection term
<<<<<<< HEAD
            Aϵ.d[i]    += 5/3 * ueR * d_c0
=======
            Aϵ.d[i] += 5/3 * ue0 * d_c0
>>>>>>> 788c8b45
            Aϵ.dl[i-1] += 5/3 * ueL * d_cL
            Aϵ.du[i]   += 5/3 * ueR * d_cR

            # Contribution to implicit part from timestepping
            Aϵ.d[i]    = 1.0 + implicit * dt * Aϵ.d[i]
            Aϵ.dl[i-1] = implicit * dt * Aϵ.dl[i-1]
            Aϵ.du[i]   = implicit * dt * Aϵ.du[i]

            # Explicit right-hand-side
            bϵ[i] = nϵ[i] + dt * (Q - explicit * F_explicit)
        end

        # Solve equation system using Thomas algorithm
        tridiagonal_solve!(nϵ, Aϵ, bϵ)

        # Make sure Tev is positive, limit if below user-configured minumum electron temperature
        for i in 2:ncells-1
            if isnan(nϵ[i]) || isinf(nϵ[i]) || nϵ[i] < params.config.min_electron_temperature * ne[i]
                nϵ[i] = params.config.min_electron_temperature * ne[i]
            end
        end
    end
end<|MERGE_RESOLUTION|>--- conflicted
+++ resolved
@@ -213,11 +213,7 @@
             Aϵ.du[i]   -= 10/9 * ∇κ / neR * d_cR
 
             # Contribution to implicit part from advection term
-<<<<<<< HEAD
-            Aϵ.d[i]    += 5/3 * ueR * d_c0
-=======
-            Aϵ.d[i] += 5/3 * ue0 * d_c0
->>>>>>> 788c8b45
+            Aϵ.d[i]    += 5/3 * ue0 * d_c0
             Aϵ.dl[i-1] += 5/3 * ueL * d_cL
             Aϵ.du[i]   += 5/3 * ueR * d_cR
 
