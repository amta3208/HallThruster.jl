<<<<<<< HEAD
#should be able to use global params variables now
function electron_velocity(U, params, i)
    (;z_cell) = params
    (;μ, ∇ϕ, ne, pe) = params.cache

    pe = @views U[params.index.nϵ, :]

    #∇pe = first_deriv_central_diff(pe, z_cell, i)
    if i == 1
        ∇pe = forward_difference(pe[1], pe[2], pe[3], z_cell[1], z_cell[2], z_cell[3])
    elseif i == size(U, 2)
        ∇pe = backward_difference(pe[i-2], pe[i-1], pe[i], z_cell[i-2], z_cell[i-1], z_cell[i])
    else
        ∇pe = central_difference(pe[i-1], pe[i], pe[i+1], z_cell[i-1], z_cell[i], z_cell[i+1])
    end
    uₑ = μ[i] * (∇ϕ[i] - ∇pe/ne[i])
    return uₑ
end

"""
    first_deriv_central_diff(u::Vector{Float64}, z_cell::Vector{Float64}, i::Int64)

returns the first derivative second order central difference approximation at location i.
if i == 1, returns right one sided second order approx, elseif i == length(array),
returns left one sided second order approx.
"""

function first_deriv_central_diff(u, z_cell, i) #central second order approx of first derivative
    if i == 1
        grad = (-3*u[i] + 4*u[i+1] - u[i+2])/(abs(z_cell[i+1]-z_cell[i+3])) #second order one sided for boundary, or adapt for non constant stencil
    elseif i == length(u)
        grad = (u[i-2] - 4*u[i-1] + 3*u[i])/(abs(z_cell[i-3]-z_cell[i-1])) #second order one sided for boundary
    else
        grad = (u[i+1] - u[i-1])/(abs(z_cell[4]-z_cell[2])) #centered difference
    end

    return grad
end

function first_deriv_central_diff_pot(u, z_cell, i) #central difference of first deriv
    if i == 1
        grad = (u[2] - u[1])/(z_cell[3] - z_cell[2])
    elseif i == length(u)
        grad = (u[i-1] - u[i-2])/(z_cell[3] - z_cell[2])
    else
        grad = (u[i] - u[i-1])/(z_cell[3] - z_cell[2])
    end
    return grad
end

"""
    S_wall(params)

wall heat loss. electron density multiplied by electron wall collision frequency and mean electron energy loss due to wall collision,
which is assumed 2 Tev + sheath potential, using from Eq. ..., from Fundamentals of Electric Propulsion, Goebel and Katz, 2008.
"""

function S_wall_Bohm(params, i) #hara mikellides 2018
    σ = 1e-10 #electron collision area
    νₑ_w = 1 #needs to be added
    fluid = params.fluids[1].species.element
    Δϵ_w = 2*params.Tev[i] + params.Tev[i]*log(1-σ)/sqrt(2*pi*mₑ/fluid.m)
    return params.ne[i]*νₑ_w*Δϵ_w
end

function S_coll(U, params, i) #landmark table
    index = params.index
    fluid = params.fluids[1].species.element
    (; ne, Tev) = params.cache
    neutral_density = U[1, i]/fluid.m
    W = params.loss_coeff(Tev[i])
    return neutral_density*ne[i]*W
end

function update_electron_energy_explicit!(dU, U, params, t)
    #########################################################
    #ELECTRON SOLVE

    ncells = size(U, 2) - 2

    (;index, z_cell, z_edge) = params
    (;Tev, ue, ne, B, μ) = params.cache
    nϵ = @views U[index.nϵ, :]
    implicit_energy = params.config.implicit_energy

    mi = params.propellant.m

    neL = 0.0
    ne0 = sum(U[index.ρi[Z], 1] for Z in 1:params.config.ncharge) / mi
    neR = sum(U[index.ρi[Z], 2] for Z in 1:params.config.ncharge) / mi

    ϵL = 0.0
    ϵ0 = nϵ[1] / ne0
    ϵR = nϵ[2] / neR

    νc_L = 0.0
    νc_0 = electron_collision_freq(ϵ0, U[index.ρn, 1] / mi, ne0, mi)
    νc_R = electron_collision_freq(ϵR, U[index.ρn, 2] / mi, neR, mi)

    νan_L = 0.0
    νan_0 = params.anom_model(U, params, 1)
    νan_R = params.anom_model(U, params, 2)

    μL = 0.0
    μ0 = electron_mobility(νan_0, νc_0, params.cache.B[1])
    μR = electron_mobility(νan_R, νc_R, params.cache.B[2])

    @inbounds for i in 2:ncells+1

        zL, z0, zR = z_cell[i-1], z_cell[i], z_cell[i+1]
        neL, ne0, neR = ne0, neR, sum(U[index.ρi[Z], i+1] for Z in 1:params.config.ncharge) / mi
        ϵL, ϵ0, ϵR = ϵ0, ϵR, nϵ[i+1] / neR

        νc_L, νc_0, νc_R = νc_0, νc_R, electron_collision_freq(ϵR, U[index.ρn, i+1] / mi, neR, mi)
        νan_L, νan_0, νan_R = νan_0, νan_R, params.anom_model(U, params, i+1)
        μL, μ0, μR = μ0, μR, electron_mobility(νan_R, νc_R, B[i+1])

        advection_term = central_difference(ue[i-1] * nϵ[i-1], ue[i] * nϵ[i], ue[i+1] * nϵ[i+1], zL, z0, zR)
        ∇ϵ = central_difference(ϵL, ϵ0, ϵR, zL, z0, zR)
        ∇²ϵ = second_deriv_central_diff(ϵL, ϵ0, ϵR, zL, z0, zR)

        diffusion_term = central_difference(μL * nϵ[i-1], μ0 * nϵ[i], μR * nϵ[i+1], zL, z0, zR) * ∇ϵ
        diffusion_term += μ0 * nϵ[i] * ∇²ϵ

        source_term = source_electron_energy(U, params, i)

        dU[index.nϵ, i] = - 5/3 * advection_term + 10/9 * diffusion_term + source_term
    end

    return nothing
end

function update_electron_energy_implicit!(U, params)
    (;Aϵ, bϵ, μ, ue, ne) = params.cache
    (;z_cell, dt, index) = params
    implicit = params.config.implicit_energy
    explicit = 1 - implicit
    ncells = size(U, 2)

    nϵ = @views U[index.nϵ, :]
    Aϵ.d[1] = 1.0
    Aϵ.du[1] = 0.0
    Aϵ.d[end] = 1.0
    Aϵ.dl[end] = 0.0

    bϵ[1] = 3/2 * params.Te_L * ne[1]
    bϵ[end] = 3/2 * params.Te_R * ne[end]

    # optionally, allow multiple iterations
    @inbounds for _ in 1:params.config.implicit_iters
        for i in 2:ncells-1
            Q = source_electron_energy(U, params, i)
            # User-provided source term
            Q += params.config.source_energy(U, params, i)

            zL = z_cell[i-1]
            z0 = z_cell[i]
            zR = z_cell[i+1]

            neL = ne[i-1]
            ne0 = ne[i]
            neR = ne[i+1]

            nϵL = nϵ[i-1]
            nϵ0 = nϵ[i]
            nϵR = nϵ[i+1]

            ϵL = nϵL / neL
            ϵ0 = nϵ0 / ne0
            ϵR = nϵR / neR

            ueL = ue[i-1]
            ue0 = ue[i]
            ueR = ue[i+1]

            μnϵL = μ[i-1] * nϵL
            μnϵ0 = μ[i] * nϵ0
            μnϵR = μ[i+1] * nϵR

            if params.config.energy_equation == :LANDMARK
                # Use simplified thermal condutivity
                κL = μnϵL
                κ0 = μnϵ0
                κR = μnϵR
            else
                # Adjust thermal conductivity to be slightly more accurate
                κL = 24/25 * (1 / (1 + params.cache.νei[i-1] / √(2) / params.cache.νc[i-1])) * μnϵL
                κ0 = 24/25 * (1 / (1 + params.cache.νei[i]   / √(2) / params.cache.νc[i]))   * μnϵ0
                κR = 24/25 * (1 / (1 + params.cache.νei[i+1] / √(2) / params.cache.νc[i+1])) * μnϵR
            end

            # coefficients for centered three-point finite difference stencils
            d_cL, d_c0, d_cR = central_diff_coeffs(zL, z0, zR)
            d2_cL, d2_c0, d2_cR = second_deriv_coeffs(zL, z0, zR)

            # finite difference derivatives
            ∇nϵue = d_cL * ueL * nϵL + d_c0 * ue0 * nϵ0 + d_cR * ueR * nϵR
            ∇κ  = d_cL * κL  + d_c0 * κ0  + d_cR * κR
            ∇ϵ  = d_cL * ϵL  + d_c0 * ϵ0  + d_cR * ϵR
            ∇²ϵ = d2_cL * ϵL + d2_c0 * ϵ0 + d2_cR * ϵR

            # Explicit flux term
            F_explicit = 5/3 * ∇nϵue - 10/9 * (κ0 * ∇²ϵ + ∇κ * ∇ϵ)

            # Contribution to implicit part from μnϵ * d²ϵ/dz² term
            Aϵ.d[i]    = -10/9 * κ0 * d2_c0 / ne0
            Aϵ.dl[i-1] = -10/9 * κ0 * d2_cL / neL
            Aϵ.du[i]   = -10/9 * κ0 * d2_cR / neR

            # Contribution to implicit part from dμnϵ/dz * ∇ϵ term
            Aϵ.d[i]    -= 10/9 * ∇κ / ne0 * d_c0
            Aϵ.dl[i-1] -= 10/9 * ∇κ / neL * d_cL
            Aϵ.du[i]   -= 10/9 * ∇κ / neR * d_cR

            # Contribution to implicit part from advection term
            Aϵ.d[i] += 5/3 * ueR * d_c0
            Aϵ.dl[i-1] += 5/3 * ueL * d_cL
            Aϵ.du[i] += 5/3 * ueR * d_cR

            # Contribution to implicit part from timestepping
            Aϵ.d[i] = 1.0 + implicit * dt * Aϵ.d[i]
            Aϵ.dl[i-1] = implicit * dt * Aϵ.dl[i-1]
            Aϵ.du[i] = implicit * dt * Aϵ.du[i]

            # Explicit right-hand-side
            bϵ[i] = nϵ[i] + dt * (Q - explicit * F_explicit)
        end

        # Solve equation system using Thomas algorithm
        tridiagonal_solve!(nϵ, Aϵ, bϵ)

        # Make sure Tev is positive, limit if below user-configured minumum electron temperature
        for i in 2:ncells-1
            if isnan(nϵ[i]) || isinf(nϵ[i]) || nϵ[i] < params.config.min_electron_temperature * ne[i]
                nϵ[i] = params.config.min_electron_temperature * ne[i]
            end
        end
    end
=======
function update_electron_energy!(U, params)
    (;Aϵ, bϵ, μ, ue, ne) = params.cache
    (;z_cell, dt, index) = params
    implicit = params.config.implicit_energy
    explicit = 1 - implicit
    ncells = size(U, 2)

    nϵ = @views U[index.nϵ, :]
    Aϵ.d[1] = 1.0
    Aϵ.du[1] = 0.0
    Aϵ.d[end] = 1.0
    Aϵ.dl[end] = 0.0

    bϵ[1] = params.Te_L * ne[1]
    bϵ[end] = params.Te_R * ne[end]

    # optionally, allow multiple iterations
    @inbounds for _ in 1:params.config.implicit_iters
        for i in 2:ncells-1
            Q = source_electron_energy_landmark(U, params, i)
            # User-provided source term
            Q += params.config.source_energy(U, params, i)

            zL = z_cell[i-1]
            z0 = z_cell[i]
            zR = z_cell[i+1]

            neL = ne[i-1]
            ne0 = ne[i]
            neR = ne[i+1]

            nϵL = nϵ[i-1]
            nϵ0 = nϵ[i]
            nϵR = nϵ[i+1]

            ϵL = nϵL / neL
            ϵ0 = nϵ0 / ne0
            ϵR = nϵR / neR

            ueL = ue[i-1]
            ue0 = ue[i]
            ueR = ue[i+1]

            μnϵL = μ[i-1] * nϵL
            μnϵ0 = μ[i] * nϵ0
            μnϵR = μ[i+1] * nϵR

            if params.config.energy_equation == :LANDMARK
                # Use simplified thermal condutivity
                κL = μnϵL
                κ0 = μnϵ0
                κR = μnϵR
            else
                # Adjust thermal conductivity to be slightly more accurate
                κL = 24/25 * (1 / (1 + params.cache.νei[i-1] / √(2) / params.cache.νc[i-1])) * μnϵL
                κ0 = 24/25 * (1 / (1 + params.cache.νei[i]   / √(2) / params.cache.νc[i]))   * μnϵ0
                κR = 24/25 * (1 / (1 + params.cache.νei[i+1] / √(2) / params.cache.νc[i+1])) * μnϵR
            end

            # coefficients for centered three-point finite difference stencils
            d_cL, d_c0, d_cR = central_diff_coeffs(zL, z0, zR)
            d2_cL, d2_c0, d2_cR = second_deriv_coeffs(zL, z0, zR)

            # finite difference derivatives
            ∇nϵue = d_cL * ueL * nϵL + d_c0 * ue0 * nϵ0 + d_cR * ueR * nϵR
            ∇κ  = d_cL * κL  + d_c0 * κ0  + d_cR * κR
            ∇ϵ  = d_cL * ϵL  + d_c0 * ϵ0  + d_cR * ϵR
            ∇²ϵ = d2_cL * ϵL + d2_c0 * ϵ0 + d2_cR * ϵR

            # Explicit flux term
            F_explicit = 5/3 * ∇nϵue - 10/9 * (κ0 * ∇²ϵ + ∇κ * ∇ϵ)

            # Contribution to implicit part from μnϵ * d²ϵ/dz² term
            Aϵ.d[i]    = -10/9 * κ0 * d2_c0 / ne0
            Aϵ.dl[i-1] = -10/9 * κ0 * d2_cL / neL
            Aϵ.du[i]   = -10/9 * κ0 * d2_cR / neR

            # Contribution to implicit part from dμnϵ/dz * ∇ϵ term
            Aϵ.d[i]    -= 10/9 * ∇κ / ne0 * d_c0
            Aϵ.dl[i-1] -= 10/9 * ∇κ / neL * d_cL
            Aϵ.du[i]   -= 10/9 * ∇κ / neR * d_cR

            # Contribution to implicit part from advection term
            Aϵ.d[i]    += 5/3 * ue0 * d_c0
            Aϵ.dl[i-1] += 5/3 * ueL * d_cL
            Aϵ.du[i]   += 5/3 * ueR * d_cR

            # Contribution to implicit part from timestepping
            Aϵ.d[i]    = 1.0 + implicit * dt * Aϵ.d[i]
            Aϵ.dl[i-1] = implicit * dt * Aϵ.dl[i-1]
            Aϵ.du[i]   = implicit * dt * Aϵ.du[i]

            # Explicit right-hand-side
            bϵ[i] = nϵ[i] + dt * (Q - explicit * F_explicit)
        end

        # Solve equation system using Thomas algorithm
        tridiagonal_solve!(nϵ, Aϵ, bϵ)

        # Make sure Tev is positive, limit if below user-configured minumum electron temperature
        for i in 2:ncells-1
            if isnan(nϵ[i]) || isinf(nϵ[i]) || nϵ[i] < params.config.min_electron_temperature * ne[i]
                nϵ[i] = params.config.min_electron_temperature * ne[i]
            end
        end
    end
>>>>>>> 08011226
end<|MERGE_RESOLUTION|>--- conflicted
+++ resolved
@@ -1,348 +1,107 @@
-<<<<<<< HEAD
-#should be able to use global params variables now
-function electron_velocity(U, params, i)
-    (;z_cell) = params
-    (;μ, ∇ϕ, ne, pe) = params.cache
-
-    pe = @views U[params.index.nϵ, :]
-
-    #∇pe = first_deriv_central_diff(pe, z_cell, i)
-    if i == 1
-        ∇pe = forward_difference(pe[1], pe[2], pe[3], z_cell[1], z_cell[2], z_cell[3])
-    elseif i == size(U, 2)
-        ∇pe = backward_difference(pe[i-2], pe[i-1], pe[i], z_cell[i-2], z_cell[i-1], z_cell[i])
-    else
-        ∇pe = central_difference(pe[i-1], pe[i], pe[i+1], z_cell[i-1], z_cell[i], z_cell[i+1])
-    end
-    uₑ = μ[i] * (∇ϕ[i] - ∇pe/ne[i])
-    return uₑ
-end
-
-"""
-    first_deriv_central_diff(u::Vector{Float64}, z_cell::Vector{Float64}, i::Int64)
-
-returns the first derivative second order central difference approximation at location i.
-if i == 1, returns right one sided second order approx, elseif i == length(array),
-returns left one sided second order approx.
-"""
-
-function first_deriv_central_diff(u, z_cell, i) #central second order approx of first derivative
-    if i == 1
-        grad = (-3*u[i] + 4*u[i+1] - u[i+2])/(abs(z_cell[i+1]-z_cell[i+3])) #second order one sided for boundary, or adapt for non constant stencil
-    elseif i == length(u)
-        grad = (u[i-2] - 4*u[i-1] + 3*u[i])/(abs(z_cell[i-3]-z_cell[i-1])) #second order one sided for boundary
-    else
-        grad = (u[i+1] - u[i-1])/(abs(z_cell[4]-z_cell[2])) #centered difference
-    end
-
-    return grad
-end
-
-function first_deriv_central_diff_pot(u, z_cell, i) #central difference of first deriv
-    if i == 1
-        grad = (u[2] - u[1])/(z_cell[3] - z_cell[2])
-    elseif i == length(u)
-        grad = (u[i-1] - u[i-2])/(z_cell[3] - z_cell[2])
-    else
-        grad = (u[i] - u[i-1])/(z_cell[3] - z_cell[2])
-    end
-    return grad
-end
-
-"""
-    S_wall(params)
-
-wall heat loss. electron density multiplied by electron wall collision frequency and mean electron energy loss due to wall collision,
-which is assumed 2 Tev + sheath potential, using from Eq. ..., from Fundamentals of Electric Propulsion, Goebel and Katz, 2008.
-"""
-
-function S_wall_Bohm(params, i) #hara mikellides 2018
-    σ = 1e-10 #electron collision area
-    νₑ_w = 1 #needs to be added
-    fluid = params.fluids[1].species.element
-    Δϵ_w = 2*params.Tev[i] + params.Tev[i]*log(1-σ)/sqrt(2*pi*mₑ/fluid.m)
-    return params.ne[i]*νₑ_w*Δϵ_w
-end
-
-function S_coll(U, params, i) #landmark table
-    index = params.index
-    fluid = params.fluids[1].species.element
-    (; ne, Tev) = params.cache
-    neutral_density = U[1, i]/fluid.m
-    W = params.loss_coeff(Tev[i])
-    return neutral_density*ne[i]*W
-end
-
-function update_electron_energy_explicit!(dU, U, params, t)
-    #########################################################
-    #ELECTRON SOLVE
-
-    ncells = size(U, 2) - 2
-
-    (;index, z_cell, z_edge) = params
-    (;Tev, ue, ne, B, μ) = params.cache
-    nϵ = @views U[index.nϵ, :]
-    implicit_energy = params.config.implicit_energy
-
-    mi = params.propellant.m
-
-    neL = 0.0
-    ne0 = sum(U[index.ρi[Z], 1] for Z in 1:params.config.ncharge) / mi
-    neR = sum(U[index.ρi[Z], 2] for Z in 1:params.config.ncharge) / mi
-
-    ϵL = 0.0
-    ϵ0 = nϵ[1] / ne0
-    ϵR = nϵ[2] / neR
-
-    νc_L = 0.0
-    νc_0 = electron_collision_freq(ϵ0, U[index.ρn, 1] / mi, ne0, mi)
-    νc_R = electron_collision_freq(ϵR, U[index.ρn, 2] / mi, neR, mi)
-
-    νan_L = 0.0
-    νan_0 = params.anom_model(U, params, 1)
-    νan_R = params.anom_model(U, params, 2)
-
-    μL = 0.0
-    μ0 = electron_mobility(νan_0, νc_0, params.cache.B[1])
-    μR = electron_mobility(νan_R, νc_R, params.cache.B[2])
-
-    @inbounds for i in 2:ncells+1
-
-        zL, z0, zR = z_cell[i-1], z_cell[i], z_cell[i+1]
-        neL, ne0, neR = ne0, neR, sum(U[index.ρi[Z], i+1] for Z in 1:params.config.ncharge) / mi
-        ϵL, ϵ0, ϵR = ϵ0, ϵR, nϵ[i+1] / neR
-
-        νc_L, νc_0, νc_R = νc_0, νc_R, electron_collision_freq(ϵR, U[index.ρn, i+1] / mi, neR, mi)
-        νan_L, νan_0, νan_R = νan_0, νan_R, params.anom_model(U, params, i+1)
-        μL, μ0, μR = μ0, μR, electron_mobility(νan_R, νc_R, B[i+1])
-
-        advection_term = central_difference(ue[i-1] * nϵ[i-1], ue[i] * nϵ[i], ue[i+1] * nϵ[i+1], zL, z0, zR)
-        ∇ϵ = central_difference(ϵL, ϵ0, ϵR, zL, z0, zR)
-        ∇²ϵ = second_deriv_central_diff(ϵL, ϵ0, ϵR, zL, z0, zR)
-
-        diffusion_term = central_difference(μL * nϵ[i-1], μ0 * nϵ[i], μR * nϵ[i+1], zL, z0, zR) * ∇ϵ
-        diffusion_term += μ0 * nϵ[i] * ∇²ϵ
-
-        source_term = source_electron_energy(U, params, i)
-
-        dU[index.nϵ, i] = - 5/3 * advection_term + 10/9 * diffusion_term + source_term
-    end
-
-    return nothing
-end
-
-function update_electron_energy_implicit!(U, params)
-    (;Aϵ, bϵ, μ, ue, ne) = params.cache
-    (;z_cell, dt, index) = params
-    implicit = params.config.implicit_energy
-    explicit = 1 - implicit
-    ncells = size(U, 2)
-
-    nϵ = @views U[index.nϵ, :]
-    Aϵ.d[1] = 1.0
-    Aϵ.du[1] = 0.0
-    Aϵ.d[end] = 1.0
-    Aϵ.dl[end] = 0.0
-
-    bϵ[1] = 3/2 * params.Te_L * ne[1]
-    bϵ[end] = 3/2 * params.Te_R * ne[end]
-
-    # optionally, allow multiple iterations
-    @inbounds for _ in 1:params.config.implicit_iters
-        for i in 2:ncells-1
-            Q = source_electron_energy(U, params, i)
-            # User-provided source term
-            Q += params.config.source_energy(U, params, i)
-
-            zL = z_cell[i-1]
-            z0 = z_cell[i]
-            zR = z_cell[i+1]
-
-            neL = ne[i-1]
-            ne0 = ne[i]
-            neR = ne[i+1]
-
-            nϵL = nϵ[i-1]
-            nϵ0 = nϵ[i]
-            nϵR = nϵ[i+1]
-
-            ϵL = nϵL / neL
-            ϵ0 = nϵ0 / ne0
-            ϵR = nϵR / neR
-
-            ueL = ue[i-1]
-            ue0 = ue[i]
-            ueR = ue[i+1]
-
-            μnϵL = μ[i-1] * nϵL
-            μnϵ0 = μ[i] * nϵ0
-            μnϵR = μ[i+1] * nϵR
-
-            if params.config.energy_equation == :LANDMARK
-                # Use simplified thermal condutivity
-                κL = μnϵL
-                κ0 = μnϵ0
-                κR = μnϵR
-            else
-                # Adjust thermal conductivity to be slightly more accurate
-                κL = 24/25 * (1 / (1 + params.cache.νei[i-1] / √(2) / params.cache.νc[i-1])) * μnϵL
-                κ0 = 24/25 * (1 / (1 + params.cache.νei[i]   / √(2) / params.cache.νc[i]))   * μnϵ0
-                κR = 24/25 * (1 / (1 + params.cache.νei[i+1] / √(2) / params.cache.νc[i+1])) * μnϵR
-            end
-
-            # coefficients for centered three-point finite difference stencils
-            d_cL, d_c0, d_cR = central_diff_coeffs(zL, z0, zR)
-            d2_cL, d2_c0, d2_cR = second_deriv_coeffs(zL, z0, zR)
-
-            # finite difference derivatives
-            ∇nϵue = d_cL * ueL * nϵL + d_c0 * ue0 * nϵ0 + d_cR * ueR * nϵR
-            ∇κ  = d_cL * κL  + d_c0 * κ0  + d_cR * κR
-            ∇ϵ  = d_cL * ϵL  + d_c0 * ϵ0  + d_cR * ϵR
-            ∇²ϵ = d2_cL * ϵL + d2_c0 * ϵ0 + d2_cR * ϵR
-
-            # Explicit flux term
-            F_explicit = 5/3 * ∇nϵue - 10/9 * (κ0 * ∇²ϵ + ∇κ * ∇ϵ)
-
-            # Contribution to implicit part from μnϵ * d²ϵ/dz² term
-            Aϵ.d[i]    = -10/9 * κ0 * d2_c0 / ne0
-            Aϵ.dl[i-1] = -10/9 * κ0 * d2_cL / neL
-            Aϵ.du[i]   = -10/9 * κ0 * d2_cR / neR
-
-            # Contribution to implicit part from dμnϵ/dz * ∇ϵ term
-            Aϵ.d[i]    -= 10/9 * ∇κ / ne0 * d_c0
-            Aϵ.dl[i-1] -= 10/9 * ∇κ / neL * d_cL
-            Aϵ.du[i]   -= 10/9 * ∇κ / neR * d_cR
-
-            # Contribution to implicit part from advection term
-            Aϵ.d[i] += 5/3 * ueR * d_c0
-            Aϵ.dl[i-1] += 5/3 * ueL * d_cL
-            Aϵ.du[i] += 5/3 * ueR * d_cR
-
-            # Contribution to implicit part from timestepping
-            Aϵ.d[i] = 1.0 + implicit * dt * Aϵ.d[i]
-            Aϵ.dl[i-1] = implicit * dt * Aϵ.dl[i-1]
-            Aϵ.du[i] = implicit * dt * Aϵ.du[i]
-
-            # Explicit right-hand-side
-            bϵ[i] = nϵ[i] + dt * (Q - explicit * F_explicit)
-        end
-
-        # Solve equation system using Thomas algorithm
-        tridiagonal_solve!(nϵ, Aϵ, bϵ)
-
-        # Make sure Tev is positive, limit if below user-configured minumum electron temperature
-        for i in 2:ncells-1
-            if isnan(nϵ[i]) || isinf(nϵ[i]) || nϵ[i] < params.config.min_electron_temperature * ne[i]
-                nϵ[i] = params.config.min_electron_temperature * ne[i]
-            end
-        end
-    end
-=======
-function update_electron_energy!(U, params)
-    (;Aϵ, bϵ, μ, ue, ne) = params.cache
-    (;z_cell, dt, index) = params
-    implicit = params.config.implicit_energy
-    explicit = 1 - implicit
-    ncells = size(U, 2)
-
-    nϵ = @views U[index.nϵ, :]
-    Aϵ.d[1] = 1.0
-    Aϵ.du[1] = 0.0
-    Aϵ.d[end] = 1.0
-    Aϵ.dl[end] = 0.0
-
-    bϵ[1] = params.Te_L * ne[1]
-    bϵ[end] = params.Te_R * ne[end]
-
-    # optionally, allow multiple iterations
-    @inbounds for _ in 1:params.config.implicit_iters
-        for i in 2:ncells-1
-            Q = source_electron_energy_landmark(U, params, i)
-            # User-provided source term
-            Q += params.config.source_energy(U, params, i)
-
-            zL = z_cell[i-1]
-            z0 = z_cell[i]
-            zR = z_cell[i+1]
-
-            neL = ne[i-1]
-            ne0 = ne[i]
-            neR = ne[i+1]
-
-            nϵL = nϵ[i-1]
-            nϵ0 = nϵ[i]
-            nϵR = nϵ[i+1]
-
-            ϵL = nϵL / neL
-            ϵ0 = nϵ0 / ne0
-            ϵR = nϵR / neR
-
-            ueL = ue[i-1]
-            ue0 = ue[i]
-            ueR = ue[i+1]
-
-            μnϵL = μ[i-1] * nϵL
-            μnϵ0 = μ[i] * nϵ0
-            μnϵR = μ[i+1] * nϵR
-
-            if params.config.energy_equation == :LANDMARK
-                # Use simplified thermal condutivity
-                κL = μnϵL
-                κ0 = μnϵ0
-                κR = μnϵR
-            else
-                # Adjust thermal conductivity to be slightly more accurate
-                κL = 24/25 * (1 / (1 + params.cache.νei[i-1] / √(2) / params.cache.νc[i-1])) * μnϵL
-                κ0 = 24/25 * (1 / (1 + params.cache.νei[i]   / √(2) / params.cache.νc[i]))   * μnϵ0
-                κR = 24/25 * (1 / (1 + params.cache.νei[i+1] / √(2) / params.cache.νc[i+1])) * μnϵR
-            end
-
-            # coefficients for centered three-point finite difference stencils
-            d_cL, d_c0, d_cR = central_diff_coeffs(zL, z0, zR)
-            d2_cL, d2_c0, d2_cR = second_deriv_coeffs(zL, z0, zR)
-
-            # finite difference derivatives
-            ∇nϵue = d_cL * ueL * nϵL + d_c0 * ue0 * nϵ0 + d_cR * ueR * nϵR
-            ∇κ  = d_cL * κL  + d_c0 * κ0  + d_cR * κR
-            ∇ϵ  = d_cL * ϵL  + d_c0 * ϵ0  + d_cR * ϵR
-            ∇²ϵ = d2_cL * ϵL + d2_c0 * ϵ0 + d2_cR * ϵR
-
-            # Explicit flux term
-            F_explicit = 5/3 * ∇nϵue - 10/9 * (κ0 * ∇²ϵ + ∇κ * ∇ϵ)
-
-            # Contribution to implicit part from μnϵ * d²ϵ/dz² term
-            Aϵ.d[i]    = -10/9 * κ0 * d2_c0 / ne0
-            Aϵ.dl[i-1] = -10/9 * κ0 * d2_cL / neL
-            Aϵ.du[i]   = -10/9 * κ0 * d2_cR / neR
-
-            # Contribution to implicit part from dμnϵ/dz * ∇ϵ term
-            Aϵ.d[i]    -= 10/9 * ∇κ / ne0 * d_c0
-            Aϵ.dl[i-1] -= 10/9 * ∇κ / neL * d_cL
-            Aϵ.du[i]   -= 10/9 * ∇κ / neR * d_cR
-
-            # Contribution to implicit part from advection term
-            Aϵ.d[i]    += 5/3 * ue0 * d_c0
-            Aϵ.dl[i-1] += 5/3 * ueL * d_cL
-            Aϵ.du[i]   += 5/3 * ueR * d_cR
-
-            # Contribution to implicit part from timestepping
-            Aϵ.d[i]    = 1.0 + implicit * dt * Aϵ.d[i]
-            Aϵ.dl[i-1] = implicit * dt * Aϵ.dl[i-1]
-            Aϵ.du[i]   = implicit * dt * Aϵ.du[i]
-
-            # Explicit right-hand-side
-            bϵ[i] = nϵ[i] + dt * (Q - explicit * F_explicit)
-        end
-
-        # Solve equation system using Thomas algorithm
-        tridiagonal_solve!(nϵ, Aϵ, bϵ)
-
-        # Make sure Tev is positive, limit if below user-configured minumum electron temperature
-        for i in 2:ncells-1
-            if isnan(nϵ[i]) || isinf(nϵ[i]) || nϵ[i] < params.config.min_electron_temperature * ne[i]
-                nϵ[i] = params.config.min_electron_temperature * ne[i]
-            end
-        end
-    end
->>>>>>> 08011226
+function update_electron_energy!(U, params)
+    (;Aϵ, bϵ, μ, ue, ne) = params.cache
+    (;z_cell, dt, index) = params
+    implicit = params.config.implicit_energy
+    explicit = 1 - implicit
+    ncells = size(U, 2)
+
+    nϵ = @views U[index.nϵ, :]
+    Aϵ.d[1] = 1.0
+    Aϵ.du[1] = 0.0
+    Aϵ.d[end] = 1.0
+    Aϵ.dl[end] = 0.0
+
+    bϵ[1] = params.Te_L * ne[1]
+    bϵ[end] = params.Te_R * ne[end]
+
+    # optionally, allow multiple iterations
+    @inbounds for _ in 1:params.config.implicit_iters
+        for i in 2:ncells-1
+            Q = source_electron_energy_landmark(U, params, i)
+            # User-provided source term
+            Q += params.config.source_energy(U, params, i)
+
+            zL = z_cell[i-1]
+            z0 = z_cell[i]
+            zR = z_cell[i+1]
+
+            neL = ne[i-1]
+            ne0 = ne[i]
+            neR = ne[i+1]
+
+            nϵL = nϵ[i-1]
+            nϵ0 = nϵ[i]
+            nϵR = nϵ[i+1]
+
+            ϵL = nϵL / neL
+            ϵ0 = nϵ0 / ne0
+            ϵR = nϵR / neR
+
+            ueL = ue[i-1]
+            ue0 = ue[i]
+            ueR = ue[i+1]
+
+            μnϵL = μ[i-1] * nϵL
+            μnϵ0 = μ[i] * nϵ0
+            μnϵR = μ[i+1] * nϵR
+
+            if params.config.energy_equation == :LANDMARK
+                # Use simplified thermal condutivity
+                κL = μnϵL
+                κ0 = μnϵ0
+                κR = μnϵR
+            else
+                # Adjust thermal conductivity to be slightly more accurate
+                κL = 24/25 * (1 / (1 + params.cache.νei[i-1] / √(2) / params.cache.νc[i-1])) * μnϵL
+                κ0 = 24/25 * (1 / (1 + params.cache.νei[i]   / √(2) / params.cache.νc[i]))   * μnϵ0
+                κR = 24/25 * (1 / (1 + params.cache.νei[i+1] / √(2) / params.cache.νc[i+1])) * μnϵR
+            end
+
+            # coefficients for centered three-point finite difference stencils
+            d_cL, d_c0, d_cR = central_diff_coeffs(zL, z0, zR)
+            d2_cL, d2_c0, d2_cR = second_deriv_coeffs(zL, z0, zR)
+
+            # finite difference derivatives
+            ∇nϵue = d_cL * ueL * nϵL + d_c0 * ue0 * nϵ0 + d_cR * ueR * nϵR
+            ∇κ  = d_cL * κL  + d_c0 * κ0  + d_cR * κR
+            ∇ϵ  = d_cL * ϵL  + d_c0 * ϵ0  + d_cR * ϵR
+            ∇²ϵ = d2_cL * ϵL + d2_c0 * ϵ0 + d2_cR * ϵR
+
+            # Explicit flux term
+            F_explicit = 5/3 * ∇nϵue - 10/9 * (κ0 * ∇²ϵ + ∇κ * ∇ϵ)
+
+            # Contribution to implicit part from μnϵ * d²ϵ/dz² term
+            Aϵ.d[i]    = -10/9 * κ0 * d2_c0 / ne0
+            Aϵ.dl[i-1] = -10/9 * κ0 * d2_cL / neL
+            Aϵ.du[i]   = -10/9 * κ0 * d2_cR / neR
+
+            # Contribution to implicit part from dμnϵ/dz * ∇ϵ term
+            Aϵ.d[i]    -= 10/9 * ∇κ / ne0 * d_c0
+            Aϵ.dl[i-1] -= 10/9 * ∇κ / neL * d_cL
+            Aϵ.du[i]   -= 10/9 * ∇κ / neR * d_cR
+
+            # Contribution to implicit part from advection term
+            Aϵ.d[i]    += 5/3 * ue0 * d_c0
+            Aϵ.dl[i-1] += 5/3 * ueL * d_cL
+            Aϵ.du[i]   += 5/3 * ueR * d_cR
+
+            # Contribution to implicit part from timestepping
+            Aϵ.d[i]    = 1.0 + implicit * dt * Aϵ.d[i]
+            Aϵ.dl[i-1] = implicit * dt * Aϵ.dl[i-1]
+            Aϵ.du[i]   = implicit * dt * Aϵ.du[i]
+
+            # Explicit right-hand-side
+            bϵ[i] = nϵ[i] + dt * (Q - explicit * F_explicit)
+        end
+
+        # Solve equation system using Thomas algorithm
+        tridiagonal_solve!(nϵ, Aϵ, bϵ)
+
+        # Make sure Tev is positive, limit if below user-configured minumum electron temperature
+        for i in 2:ncells-1
+            if isnan(nϵ[i]) || isinf(nϵ[i]) || nϵ[i] < params.config.min_electron_temperature * ne[i]
+                nϵ[i] = params.config.min_electron_temperature * ne[i]
+            end
+        end
+    end
 end