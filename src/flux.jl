--- conflicted
+++ resolved
@@ -1,4 +1,3 @@
-<<<<<<< HEAD
 function flux(U, fluid, pe)
     if fluid.conservation_laws.type == _ContinuityOnly
         ρ = U[1]
@@ -106,6 +105,15 @@
     end
 end
 
+function reconstruct(u₋, uᵢ, u₊, ψ)
+    Δu = u₊ - uᵢ
+    ∇u = uᵢ - u₋
+    r = Δu / ∇u
+    uL = uᵢ + 0.5 * ψ(r) * ∇u
+    uR = uᵢ - 0.5 * ψ(1 / r) * Δu
+    return uL, uR
+end
+
 """
 	reconstruct!
 Reconstruction using the MUSCL scheme. UL is the flux to the left, therefore evaluated on
@@ -114,19 +122,12 @@
 """
 function reconstruct!(UL, UR, U, scheme)
     nconservative, ncells = size(U)
-    Ψ = scheme.limiter
+    ψ = scheme.limiter
 
     # compute left and right edge states
     for i in 2:(ncells - 1)
         for j in 1:nconservative
-            u₋ = U[j, i - 1]
-            uᵢ = U[j, i]
-            u₊ = U[j, i + 1]
-            Δu = u₊ - uᵢ
-            ∇u = uᵢ - u₋
-            r = Δu / ∇u
-            UL[j, right_edge(i)] = uᵢ + 0.5 * Ψ(r) * ∇u
-            UR[j, left_edge(i)] = uᵢ - 0.5 * Ψ(1 / r) * Δu
+            UL[j, right_edge(i)], UR[j, left_edge(i)] = reconstruct(U[j, i-1], U[j, i], U[j, i+1], ψ)
         end
     end
 
@@ -173,193 +174,6 @@
 function compute_fluxes!(F, UL, UR, fluids, fluid_ranges, scheme, pe, coupled)
     _, nedges = size(F)
 
-    for i in 1:nedges
-        for (j, (fluid, fluid_range)) in enumerate(zip(fluids, fluid_ranges))
-            pe_L = pe[i]
-            pe_R = pe[i+1]
-            @views scheme.flux_function(F[fluid_range, i], UL[fluid_range, i],
-                                        UR[fluid_range, i], fluid, pe_L, pe_R, coupled)
-        end
-    end
-    return F
-end
-=======
-function flux(U, fluid, pe)
-    if fluid.conservation_laws.type == _ContinuityOnly
-        ρ = U[1]
-        u = velocity(U, fluid)
-        F = (ρ * u, 0.0, 0.0)
-    elseif fluid.conservation_laws.type == _IsothermalEuler
-        ρ, ρu = U
-        u = velocity(U, fluid)
-        p = pressure(U, fluid)
-        F = (ρu, ρu * u + p + pe, 0.0)
-    elseif fluid.conservation_laws.type == _EulerEquations
-        ρ, ρu, ρE = U
-        u = U[2] / U[1]
-        p = pressure(U, fluid)
-        ρH = ρE + p
-        F = (ρu, ρu * u + p, ρH * u)
-    end
-    return F
-end
-
-function flux!(F, U, fluid, pe)
-    if fluid.conservation_laws.type == _ContinuityOnly
-        ρ = U[1]
-        u = velocity(U, fluid)
-        F[1] = ρ * u
-    elseif fluid.conservation_laws.type == _IsothermalEuler
-        ρ, ρu = U
-        u = velocity(U, fluid)
-        p = pressure(U, fluid)
-        F[1] = ρu
-        F[2] = ρu * u + p + pe
-    elseif fluid.conservation_laws.type == _EulerEquations
-        ρ, ρu, ρE = U
-        u = U[2] / U[1]
-        p = pressure(U, fluid)
-        ρH = ρE + p
-
-        F[1] = ρu
-        F[2] = ρu * u + p
-        F[3] = ρH * u
-    end
-    return F
-end
-
-# NOTE: this can be sped up significantly if we write specialized versions for each fluid type
-# we're losing a lot of time (~1/4 of the run time) on the conditionals in the thermodynamics, better to do one conditional
-# and then go from there. however, that would lead to about 2x more code in this section and a loss of generality. probably
-# better to wait to overhaul this until the main features are in and we can think about a refactor
-function HLLE!(F, UL, UR, fluid, peL, peR, coupled)
-    γ = fluid.species.element.γ
-    Z = fluid.species.Z
-
-    uL = velocity(UL, fluid)
-    uR = velocity(UR, fluid)
-
-    TL = temperature(UL, fluid)
-    TR = temperature(UR, fluid)
-
-    mi = m(fluid)
-
-    TeL = max(0.0, peL / UL[1] * mi)
-    TeR = max(0.0, peR / UR[1] * mi)
-
-    charge_factor = Z * e * coupled
-
-    aL = sqrt((charge_factor * TeL + γ * kB * TL) / mi)
-    aR = sqrt((charge_factor * TeR + γ * kB * TR) / mi)
-
-    sL_min, sL_max = min(0, uL - aL), max(0, uL + aL)
-    sR_min, sR_max = min(0, uR - aR), max(0, uR + aR)
-
-    smin = min(sL_min, sR_min)
-    smax = max(sL_max, sR_max)
-
-    FL = flux(UL, fluid, charge_factor * peL)
-    FR = flux(UR, fluid, charge_factor * peR)
-
-    for i in 1:length(F)
-        F[i] = 0.5 * (FL[i] + FR[i]) -
-               0.5 * (smax + smin) / (smax - smin) * (FR[i] - FL[i]) +
-               smax * smin / (smax - smin) * (UR[i] - UL[i])
-    end
-    return F
-end
-
-function upwind!(F, UL, UR, fluid::Fluid, pe_L, pe_R, coupled)
-    uL = velocity(UL, fluid)
-    uR = velocity(UR, fluid)
-    avg_velocity = 0.5 * (uL + uR)
-    Z = fluid.species.Z
-    if avg_velocity ≥ 0
-        flux!(F, UL, fluid, Z * coupled * e * pe_L)
-    else
-        flux!(F, UR, fluid, Z * coupled * e * pe_R)
-    end
-    return F
-end
-
-# Generate out-of-place (allocating) versions of flux functions
-for fluxfn in ["HLLE", "upwind"]
-    let inplace = Symbol(fluxfn * '!'), outofplace = Symbol(fluxfn)
-        eval(quote
-                 $outofplace(UL, UR, fluid::Fluid, pe_L, pe_R) = $inplace(similar(UL), UL, UR, fluid, pe_L, pe_R)
-             end)
-    end
-end
-
-function reconstruct(u₋, uᵢ, u₊, ψ)
-    Δu = u₊ - uᵢ
-    ∇u = uᵢ - u₋
-    r = Δu / ∇u
-    uL = uᵢ + 0.5 * ψ(r) * ∇u
-    uR = uᵢ - 0.5 * ψ(1 / r) * Δu
-    return uL, uR
-end
-
-"""
-	reconstruct!
-Reconstruction using the MUSCL scheme. UL is the flux to the left, therefore evaluated on
-the right face, UR is the flux to the right, therefore evaluated on the left face.
-
-"""
-function reconstruct!(UL, UR, U, scheme)
-    nconservative, ncells = size(U)
-    ψ = scheme.limiter
-
-    # compute left and right edge states
-    for i in 2:(ncells - 1)
-        for j in 1:nconservative
-            UL[j, right_edge(i)], UR[j, left_edge(i)] = reconstruct(U[j, i-1], U[j, i], U[j, i+1], ψ)
-        end
-    end
-
-    return UL, UR
-end
-
-function compute_edge_states!(UL, UR, U, scheme)
-    if length(U) == size(U)[1]
-        ncells = length(U)
-        nconservative = 1
-    else
-        nconservative, ncells = size(U)
-    end
-
-    if scheme.reconstruct
-        reconstruct!(UL, UR, U, scheme)
-    else
-        for i in 2:(ncells - 1)
-            if nconservative == 1
-                UL[right_edge(i)] = U[i]
-                UR[left_edge(i)] = U[i]
-            else
-                for j in 1:nconservative
-                    #println("j: ", j)
-                    UL[j, right_edge(i)] = U[j, i]
-                    UR[j, left_edge(i)] = U[j, i]
-                end
-            end
-        end
-    end
-
-    if nconservative == 1
-        UL[1] = U[1]
-        UR[end] = U[end]
-    else
-        for j in 1:nconservative
-            UL[j, 1] = U[j, 1]
-            UR[j, end] = U[j, end]
-        end
-    end
-    return UL, UR
-end
-
-function compute_fluxes!(F, UL, UR, fluids, fluid_ranges, scheme, pe, coupled)
-    _, nedges = size(F)
-
     @inbounds for i in 1:nedges
         for (fluid, fluid_range) in zip(fluids, fluid_ranges)
             pe_L = pe[i]
@@ -415,5 +229,4 @@
     end
 
     return F, UL, UR
-end=#
->>>>>>> 8675db39
+end=#