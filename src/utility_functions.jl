--- conflicted
+++ resolved
@@ -10,74 +10,12 @@
     return ne
 end
 
-<<<<<<< HEAD
-"""
-    smooth_min(x, y, k=10)
-Compute a smooth approximation to min(x, y)
-"""
-smooth_min(x,y,k=10) = smooth_max(x, y, -k)
-
-"""
-    smooth_if_gt(x, cutoff, v1, v2, k=10)
-Computes an analytic approximation to x < cutoff ? v1 : v2
-"""
-smooth_if(x, cutoff, v1, v2, k = 10) = 0.5*((v2-v1)*tanh(k*(x-cutoff)) + v1+v2)
-
-#=
-"""
-    mutable struct EnergyOVS
-Enables setting mu, ue, Tev and ne to certain values to very electron energy equation
-"""
-mutable struct EnergyOVS{F1, F2}
-    active ::Int64
-    μ::Union{Float64, Nothing}
-    ue::Union{Float64, Nothing}
-    Tev::F1
-    ne::F2
-end
-
-"""
-    mutable struct Verification
-is passed to params to identify if OVS is active.
-"""
-
-mutable struct Verification{F1, F2}
-    potential ::Int64
-    fluid ::Int64
-    energy ::EnergyOVS{F1, F2}
-end=#
-
-
-@inline function uneven_forward_diff(f0, f1, f2, z0, z1, z2)
-    h1 = z1 - z0
-    h2 = z2 - z1
-    return -(2h1 + h2)/h1/(h1 + h2)*f0 + (h1 + h2)/(h1*h2)*f1 - h1/h2/(h1 + h2)*f2
-end
-
-@inline function uneven_central_diff(f0, f1, f2, z0, z1, z2)
-    h1 = z1 - z0
-    h2 = z2 - z1
-    return -h2/h1/(h1+h2)*f0 - (h1-h2)/(h1*h2)*f1 + h1/h2/(h1+h2)*f2
-end
-
-@inline function uneven_backward_diff(f0, f1, f2, z0, z1, z2)
-    h1 = z1 - z0
-    h2 = z2 - z1
-    return h2/h1/(h1 + h2)*f0 - (h1 + h2)/(h1*h2)*f1 + (h1 + 2h2)/h2/(h1 + h2)*f2
-end
-
-@inline function uneven_second_deriv(f0, f1, f2, z0, z1, z2)
-    h1 = z1 - z0
-    h2 = z2 - z1
-    return 2 * (h2 * f0 - (h1 + h2) * f1 + h1 * f2) / (h1 * h2 * (h1 + h2))
-=======
 function inlet_neutral_density(sim)
     un = sim.neutral_velocity
     A = channel_area(sim.geometry)
     m_atom = sim.propellant.m
     nn = sim.inlet_mdot / un / A / m_atom
     return nn
->>>>>>> d1f96b22
 end
 
 function precompute_bfield!(B, zs)
