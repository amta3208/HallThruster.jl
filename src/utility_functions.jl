<<<<<<< HEAD
left_edge(i) = i - 1
right_edge(i) = i

function electron_density(U, params, i)
    ne = 0.0
    index = params.index
    @inbounds for Z in 1:params.config.ncharge
        ne += Z * U[index.ρi[Z], i] / params.config.propellant.m
    end
    return ne
end

function inlet_neutral_density(sim)
    un = sim.neutral_velocity
    A = channel_area(sim.geometry)
    m_atom = sim.propellant.m
    nn = sim.inlet_mdot / un / A / m_atom
    return nn
end

function precompute_bfield!(B, zs)
    B_max = 0.015
    L_ch = 0.025
    for (i, z) in enumerate(zs)
        B[i] = B_field(B_max, z, L_ch)
    end
end

"""
    anode_sheath(Te_a, j_d, un_ia, n_ea)
calculate anode sheath following model presented in Sahu 2020, 
Full fluid moment model for low temperature magnetized plasmas
"""
function anode_sheath(Te_a, j_ed, n_ea)
    if Te_a < 0
        Te_a = 0.1
    end
    U_a = -kB*Te_a/e*log(4(j_ed)/(n_ea*sqrt(8*kB*Te_a/pi/mₑ)))
    return U_a
end

function compute_ecurrent_density_anode(sol)
    index = sol.params.index
    current = zeros(length(sol.t))
    mi = sol.params.propellant.m
    for i in 1:length(sol.t)
        (;ue, ne) = sol.savevals[i]
        current[i] = ne[2] * ue[2]*HallThruster.e
    end
    return current
end

#=
#should try this with cell 1 and cell 2
for i in 1:length(anode_ϕ)
    anode_sheath[i] = HallThruster.anode_sheath(sol.savevals[i].Tev[2], current_je_anode[i], sol.savevals[i].ne[2])
end=#
=======
left_edge(i) = i - 1
right_edge(i) = i

@inline electron_density(U, p, i) = sum(Z * U[p.index.ρi[Z], i] for Z in 1:p.config.ncharge) / p.config.propellant.m

@inline inlet_neutral_density(config) = config.anode_mass_flow_rate / config.neutral_velocity / channel_area(config.geometry)
>>>>>>> 08011226
<|MERGE_RESOLUTION|>--- conflicted
+++ resolved
@@ -1,66 +1,6 @@
-<<<<<<< HEAD
-left_edge(i) = i - 1
-right_edge(i) = i
-
-function electron_density(U, params, i)
-    ne = 0.0
-    index = params.index
-    @inbounds for Z in 1:params.config.ncharge
-        ne += Z * U[index.ρi[Z], i] / params.config.propellant.m
-    end
-    return ne
-end
-
-function inlet_neutral_density(sim)
-    un = sim.neutral_velocity
-    A = channel_area(sim.geometry)
-    m_atom = sim.propellant.m
-    nn = sim.inlet_mdot / un / A / m_atom
-    return nn
-end
-
-function precompute_bfield!(B, zs)
-    B_max = 0.015
-    L_ch = 0.025
-    for (i, z) in enumerate(zs)
-        B[i] = B_field(B_max, z, L_ch)
-    end
-end
-
-"""
-    anode_sheath(Te_a, j_d, un_ia, n_ea)
-calculate anode sheath following model presented in Sahu 2020, 
-Full fluid moment model for low temperature magnetized plasmas
-"""
-function anode_sheath(Te_a, j_ed, n_ea)
-    if Te_a < 0
-        Te_a = 0.1
-    end
-    U_a = -kB*Te_a/e*log(4(j_ed)/(n_ea*sqrt(8*kB*Te_a/pi/mₑ)))
-    return U_a
-end
-
-function compute_ecurrent_density_anode(sol)
-    index = sol.params.index
-    current = zeros(length(sol.t))
-    mi = sol.params.propellant.m
-    for i in 1:length(sol.t)
-        (;ue, ne) = sol.savevals[i]
-        current[i] = ne[2] * ue[2]*HallThruster.e
-    end
-    return current
-end
-
-#=
-#should try this with cell 1 and cell 2
-for i in 1:length(anode_ϕ)
-    anode_sheath[i] = HallThruster.anode_sheath(sol.savevals[i].Tev[2], current_je_anode[i], sol.savevals[i].ne[2])
-end=#
-=======
-left_edge(i) = i - 1
-right_edge(i) = i
-
-@inline electron_density(U, p, i) = sum(Z * U[p.index.ρi[Z], i] for Z in 1:p.config.ncharge) / p.config.propellant.m
-
-@inline inlet_neutral_density(config) = config.anode_mass_flow_rate / config.neutral_velocity / channel_area(config.geometry)
->>>>>>> 08011226
+left_edge(i) = i - 1
+right_edge(i) = i
+
+@inline electron_density(U, p, i) = sum(Z * U[p.index.ρi[Z], i] for Z in 1:p.config.ncharge) / p.config.propellant.m
+
+@inline inlet_neutral_density(config) = config.anode_mass_flow_rate / config.neutral_velocity / channel_area(config.geometry)