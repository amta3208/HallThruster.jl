Base.@kwdef struct HyperbolicScheme{F,L}
    flux_function::F
    limiter::L
    reconstruct::Bool
    WENO::Bool
end

function flux(U::SVector{1, T}, fluid, pe = 0.0) where T
    ρ = U[1]
    u = velocity(U, fluid)
    return SA[ρ * u]
end

function flux(U::SVector{2, T}, fluid, pe = 0.0) where T
    ρ, ρu = U
    u = velocity(U, fluid)
    p = pressure(U, fluid)

    return SA[ρu, ρu * u + p + pe]
end

function flux(U::SVector{3, T}, fluid, pe = 0.0) where T
    ρ, ρu, ρE = U
    u = U[2] / U[1]
    p = pressure(U, fluid)
    ρH = ρE + p
    return SA[ρu, ρu * u + p + pe, ρH * u]
end

# use fun metaprogramming create specialized flux versions for each type of fluid
for NUM_CONSERVATIVE in 1:3
    eval(quote

    function upwind(UL::SVector{$NUM_CONSERVATIVE, T}, UR::SVector{$NUM_CONSERVATIVE, T}, fluid::Fluid, coupled = false, TeL = 0.0, TeR = 0.0, neL = 1.0, neR = 1.0, args...) where T
        uL = velocity(UL, fluid)
        uR = velocity(UR, fluid)

        peL = neL * TeL
        peR = neR * TeR

        avg_velocity = 0.5 * (uL + uR)

        Z = fluid.species.Z
        if avg_velocity ≥ 0
            return flux(UL, fluid, Z * coupled * e * peL)
        else
            return flux(UR, fluid, Z * coupled * e * peR)
        end
    end

    function rusanov(UL::SVector{$NUM_CONSERVATIVE, T}, UR::SVector{$NUM_CONSERVATIVE, T}, fluid, coupled = false, TeL = 0.0, TeR = 0.0, neL = 1.0, neR = 1.0, args...) where T
        γ = fluid.species.element.γ
        Z = fluid.species.Z

        uL = velocity(UL, fluid)
        uR = velocity(UR, fluid)

        TL = temperature(UL, fluid)
        TR = temperature(UR, fluid)

        mi = m(fluid)

        peL = neL * TeL
        peR = neR * TeR

        charge_factor = Z * e * coupled

         aL = sqrt((charge_factor * TeL + γ * kB * TL) / mi)
         aR = sqrt((charge_factor * TeR + γ * kB * TR) / mi)

        sL_max = max(abs(uL - aL), abs(uL + aL), #=abs(uL)=#)
        sR_max = max(abs(uR - aR), abs(uR + aR), #=abs(uR)=#)

        smax = max(sL_max, sR_max)

        FL = flux(UL, fluid, charge_factor * peL)
        FR = flux(UR, fluid, charge_factor * peR)

        return @SVector [0.5 * (FL[j] + FR[j]) - 0.5 * smax * (UR[j] - UL[j]) for j in 1:$(NUM_CONSERVATIVE)]
    end

    function HLLE(UL::SVector{$NUM_CONSERVATIVE, T}, UR::SVector{$NUM_CONSERVATIVE, T}, fluid, coupled = false, TeL = 0.0, TeR = 0.0, neL = 1.0, neR = 1.0, args...) where T
        γ = fluid.species.element.γ
        Z = fluid.species.Z

        uL = velocity(UL, fluid)
        uR = velocity(UR, fluid)

        peL = TeL * neL
        peR = TeR * neR

        TL = temperature(UL, fluid)
        TR = temperature(UR, fluid)

        mi = m(fluid)

        charge_factor = Z * e * coupled

        aL = sqrt((charge_factor * TeL + γ * kB * TL) / mi)
        aR = sqrt((charge_factor * TeR + γ * kB * TR) / mi)

        sL_min, sL_max = min(0, uL - aL), max(0, uL + aL)
        sR_min, sR_max = min(0, uR - aR), max(0, uR + aR)

        smin = min(sL_min, sR_min)
        smax = max(sL_max, sR_max)

        FL = flux(UL, fluid, charge_factor * peL)
        FR = flux(UR, fluid, charge_factor * peR)

        return @SVector[
            0.5 * (FL[j] + FR[j]) -
            0.5 * (smax + smin) / (smax - smin) * (FR[j] - FL[j]) +
            smax * smin / (smax - smin) * (UR[j] - UL[j])
            for j in 1:$(NUM_CONSERVATIVE)
        ]
    end

<<<<<<< HEAD
    function global_lax_friedrichs(UL::SVector{$NUM_CONSERVATIVE, T}, UR::SVector{$NUM_CONSERVATIVE, T}, fluid, coupled = false, TeL = 0.0, TeR = 0.0, neL = 1.0, neR = 1.0, λ_global = 0.0) where T
=======
    function global_lax_friedrichs(UL::SVector{$NUM_CONSERVATIVE, T}, UR::SVector{$NUM_CONSERVATIVE, T}, fluid, coupled = false, TeL = 0.0, TeR = 0.0, neL = 1.0, neR = 1.0, λ_global = 0.0, args...) where T
>>>>>>> 8db8c066
        γ = fluid.species.element.γ
        Z = fluid.species.Z

        uL = velocity(UL, fluid)
        uR = velocity(UR, fluid)

        peL = TeL * neL
        peR = TeR * neR

        charge_factor = Z * e * coupled

        FL = flux(UL, fluid, charge_factor * peL)
        FR = flux(UR, fluid, charge_factor * peR)

        return @SVector[
            0.5 * (FL[j] + FR[j]) + 0.5*λ_global*UL[j] - 0.5*λ_global*UR[j]
            for j in 1:$(NUM_CONSERVATIVE)
        ]
    end

    end)
end

 #input is flux from HLLE or rusanov as first order, only on a large stencil. if not enough points available, reduce to first order
 function WENO5_compute_fluxes(f₋₂, f₋₁, f₀, f₊₁, f₊₂)
    f_hat¹ = 1/3*f₋₂ - 7/6*f₋₁ + 11/6*f₀
    f_hat² = -1/6*f₋₁ + 5/6*f₀ + 1/3*f₊₁
    f_hat³ = 1/3*f₀ + 5/6*f₊₁ - 1/6*f₊₂

    γ₁ = 1/10
    γ₂ = 3/5
    γ₃ = 3/10

    β₁ = 12/13*(f₋₂ - 2*f₋₁ + f₀).^2 + 1/4*(f₋₂ - 4*f₋₁ + 3*f₀).^2
    β₂ = 12/13*(f₋₁ - 2*f₀ + f₊₁).^2 + 1/4*(f₋₁ - f₊₁).^2
    β₃ = 12/13*(f₀ - 2*f₊₁ + f₊₂).^2 + 1/4*(3*f₀ - 4*f₊₁ + f₊₂).^2

    ϵₖ = 1e-6

    w_tilde₁ = γ₁/(ϵₖ .+ β₁).^2
    w_tilde₂ = γ₂/(ϵₖ .+ β₂).^2
    w_tilde₃ = γ₃/(ϵₖ .+ β₃).^2

    w₁ = w_tilde₁ / (w_tilde₁ + w_tilde₂ + w_tilde₃)
    w₂ = w_tilde₂ / (w_tilde₁ + w_tilde₂ + w_tilde₃)
    w₃ = w_tilde₃ / (w_tilde₁ + w_tilde₂ + w_tilde₃)

    f_hat = w₁*f_hat¹ + w₂*f_hat² + w₃*f_hat³

    return f_hat
end

function compute_edge_states!(UL, UR, U, scheme)
    (nvars,  ncells) = size(U)
    Ψ = scheme.limiter
    # compute left and right edge states
    @inbounds for i in 2:ncells-1
        for j in 1:nvars
            if scheme.reconstruct
                if j == 3 || j == 5 || j == 7 #do primitive variable reconstruction
                    u₋ = U[j, i-1]/U[j-1, i-1]
                    uᵢ = U[j, i]/U[j-1, i]
                    u₊ = U[j, i+1]/U[j-1, i+1]
                    Δu = u₊ - uᵢ
                    ∇u = uᵢ - u₋
                    r = Δu / ∇u
                    uL = uᵢ + 0.5 * Ψ(r) * ∇u
                    uR = uᵢ - 0.5 * Ψ(1/r) * Δu
                    ρL = UL[j-1, right_edge(i)] #use previously computed rho 
                    ρR = UR[j-1, left_edge(i)]
                    UL[j, right_edge(i)] = uL*ρL
                    UR[j, left_edge(i)] = uR*ρR
                else
                    u₋ = U[j, i-1]
                    uᵢ = U[j, i]
                    u₊ = U[j, i+1]
                    Δu = u₊ - uᵢ
                    ∇u = uᵢ - u₋
                    r = Δu / ∇u

                    UL[j, right_edge(i)] = uᵢ + 0.5 * Ψ(r) * ∇u
                    UR[j, left_edge(i)]  = uᵢ - 0.5 * Ψ(1/r) * Δu
                end
            else
                UL[j, right_edge(i)] = U[j, i]
                UR[j, left_edge(i)]  = U[j, i]
            end
        end
    end

    @. @views UL[:, 1]   = U[:, 1]
    @. @views UR[:, end] = U[:, end]
end

function compute_fluxes!(F, UL, UR, U, params)
    (;config, index, fluids) = params
    λ_global = params.cache.λ_global
    (;propellant, electron_pressure_coupled, scheme) = config
    nvars, ncells = size(U)

    coupled = electron_pressure_coupled

    ncharge = config.ncharge

    mi = propellant.m

    nedges = ncells-1

    compute_edge_states!(UL, UR, U, scheme)

    @inbounds for i in 1:nedges
        # Compute number density
        ne = 0.0
        for Z in 1:ncharge
            ni = U[index.ρi[Z], i] / mi
            ne = ne + Z * ni
        end

        # Compute electron temperature
        Te = max(params.config.min_electron_temperature, U[index.nϵ, i] / ne)

        fluid = fluids[1]
        γ = fluid.species.element.γ
        U_neutrals = SA[U[index.ρn, i]]
        u = velocity(U_neutrals, fluid)
        T = temperature(U_neutrals, fluid)
        λ_global[1] = sqrt((γ * kB * T) / mi)

        for Z in 1:ncharge

            fluid = fluids[Z+1]
            γ = fluid.species.element.γ
            U_ions = SA[U[index.ρi[Z], i], U[index.ρiui[Z], i]]

            u = velocity(U_ions, fluid)

            pe = Te* ne

            T = temperature(U_ions, fluid)
            charge_factor = Z * e * coupled

            a = sqrt((charge_factor * Te + γ * kB * T) / mi)
            s_max = max(abs(u - a), abs(u + a))
            if s_max > λ_global[ncharge+1]
                λ_global[ncharge+1] = s_max
            end
        end
    end

    @inbounds for i in 1:nedges

        # Compute number density
        neL = 0.0
        neR = 0.0
        for Z in 1:ncharge
            ni_L = UL[index.ρi[Z], i] / mi
            ni_R = UR[index.ρi[Z], i] / mi
             neL = neL + Z * ni_L
             neR = neR + Z * ni_R
        end

        # Compute electron temperature
        ϵL = max(params.config.min_electron_temperature, UL[index.nϵ, i] / neL)
        ϵR = max(params.config.min_electron_temperature, UR[index.nϵ, i] / neR)

        # Neutral flux at edge i
        left_state_n  = SA[UL[index.ρn, i]]
        right_state_n = SA[UR[index.ρn, i]]

        F[index.ρn, i] = scheme.flux_function(left_state_n, right_state_n, fluids[1], coupled, ϵL, ϵR, neL, neR, λ_global[1])[1]

        # Ion fluxes at edge i
        for Z in 1:ncharge
            left_state_i  = SA[UL[index.ρi[Z], i], UL[index.ρiui[Z], i]]
            right_state_i = SA[UR[index.ρi[Z], i], UR[index.ρiui[Z], i]]
            F_mass, F_momentum = scheme.flux_function(left_state_i, right_state_i, fluids[Z+1], coupled, ϵL, ϵR, neL, neR, λ_global[Z+1])
            F[index.ρi[Z],   i] = F_mass
            F[index.ρiui[Z], i] = F_momentum
        end
    end

    return F
end<|MERGE_RESOLUTION|>--- conflicted
+++ resolved
@@ -116,11 +116,7 @@
         ]
     end
 
-<<<<<<< HEAD
-    function global_lax_friedrichs(UL::SVector{$NUM_CONSERVATIVE, T}, UR::SVector{$NUM_CONSERVATIVE, T}, fluid, coupled = false, TeL = 0.0, TeR = 0.0, neL = 1.0, neR = 1.0, λ_global = 0.0) where T
-=======
     function global_lax_friedrichs(UL::SVector{$NUM_CONSERVATIVE, T}, UR::SVector{$NUM_CONSERVATIVE, T}, fluid, coupled = false, TeL = 0.0, TeR = 0.0, neL = 1.0, neR = 1.0, λ_global = 0.0, args...) where T
->>>>>>> 8db8c066
         γ = fluid.species.element.γ
         Z = fluid.species.Z
 
