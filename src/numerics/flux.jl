--- conflicted
+++ resolved
@@ -1,4 +1,3 @@
-<<<<<<< HEAD
 Base.@kwdef struct HyperbolicScheme{F,L}
     flux_function::F
     limiter::L
@@ -17,7 +16,7 @@
     u = velocity(U, fluid)
     p = pressure(U, fluid)
 
-    return SA[ρu, @muladd ρu * u + p + pe]
+    return SA[ρu, ρu * u + p + pe]
 end
 
 function flux(U::SVector{3, T}, fluid, pe = 0.0) where T
@@ -66,8 +65,8 @@
 
         charge_factor = Z * e * coupled
 
-        @muladd aL = sqrt((charge_factor * TeL + γ * kB * TL) / mi)
-        @muladd aR = sqrt((charge_factor * TeR + γ * kB * TR) / mi)
+         aL = sqrt((charge_factor * TeL + γ * kB * TL) / mi)
+         aR = sqrt((charge_factor * TeR + γ * kB * TR) / mi)
 
         sL_max = max(abs(uL - aL), abs(uL + aL), #=abs(uL)=#)
         sR_max = max(abs(uR - aR), abs(uR + aR), #=abs(uR)=#)
@@ -163,233 +162,6 @@
                 ∇u = uᵢ - u₋
                 r = Δu / ∇u
 
-                @muladd UL[j, right_edge(i)] = uᵢ + 0.5 * Ψ(r) * ∇u
-                @muladd UR[j, left_edge(i)]  = uᵢ - 0.5 * Ψ(1/r) * Δu
-            else
-                UL[j, right_edge(i)] = U[j, i]
-                UR[j, left_edge(i)]  = U[j, i]
-            end
-        end
-    end
-
-    @. @views UL[:, 1]   = U[:, 1]
-    @. @views UR[:, end] = U[:, end]
-end
-
-function compute_fluxes!(F, UL, UR, U, params)
-    (;config, index, fluids) = params
-    (;propellant, electron_pressure_coupled, scheme) = config
-    nvars, ncells = size(U)
-
-    coupled = electron_pressure_coupled
-
-    ncharge = config.ncharge
-
-    mi = propellant.m
-
-    nedges = ncells-1
-
-    compute_edge_states!(UL, UR, U, scheme)
-
-    @inbounds for i in 1:nedges
-
-        # Compute number density
-        neL = 0.0
-        neR = 0.0
-        for Z in 1:ncharge
-            ni_L = UL[index.ρi[Z], i] / mi
-            ni_R = UR[index.ρi[Z], i] / mi
-            @muladd neL = neL + Z * ni_L
-            @muladd neR = neR + Z * ni_R
-        end
-
-        # Compute electron temperature
-        ϵL = max(params.config.min_electron_temperature, UL[index.nϵ, i] / neL)
-        ϵR = max(params.config.min_electron_temperature, UR[index.nϵ, i] / neR)
-
-        # Neutral flux at edge i
-        left_state_n  = SA[UL[index.ρn, i]]
-        right_state_n = SA[UR[index.ρn, i]]
-
-        F[index.ρn, i] = scheme.flux_function(left_state_n, right_state_n, fluids[1])[1]
-
-        # Ion fluxes at edge i
-        for Z in 1:ncharge
-            left_state_i  = SA[UL[index.ρi[Z], i], UL[index.ρiui[Z], i]]
-            right_state_i = SA[UR[index.ρi[Z], i], UR[index.ρiui[Z], i]]
-            F_mass, F_momentum = scheme.flux_function(left_state_i, right_state_i, fluids[Z+1], coupled, ϵL, ϵR, neL, neR)
-            F[index.ρi[Z],   i] = F_mass
-            F[index.ρiui[Z], i] = F_momentum
-        end
-    end
-
-    return F
-end
-=======
-Base.@kwdef struct HyperbolicScheme{F,L}
-    flux_function::F
-    limiter::L
-    reconstruct::Bool
-    WENO::Bool
-end
-
-function flux(U::SVector{1, T}, fluid, pe = 0.0) where T
-    ρ = U[1]
-    u = velocity(U, fluid)
-    return SA[ρ * u]
-end
-
-function flux(U::SVector{2, T}, fluid, pe = 0.0) where T
-    ρ, ρu = U
-    u = velocity(U, fluid)
-    p = pressure(U, fluid)
-
-    return SA[ρu, ρu * u + p + pe]
-end
-
-function flux(U::SVector{3, T}, fluid, pe = 0.0) where T
-    ρ, ρu, ρE = U
-    u = U[2] / U[1]
-    p = pressure(U, fluid)
-    ρH = ρE + p
-    return SA[ρu, ρu * u + p + pe, ρH * u]
-end
-
-# use fun metaprogramming create specialized flux versions for each type of fluid
-for NUM_CONSERVATIVE in 1:3
-    eval(quote
-
-    function upwind(UL::SVector{$NUM_CONSERVATIVE, T}, UR::SVector{$NUM_CONSERVATIVE, T}, fluid::Fluid, coupled = false, TeL = 0.0, TeR = 0.0, neL = 1.0, neR = 1.0) where T
-        uL = velocity(UL, fluid)
-        uR = velocity(UR, fluid)
-
-        peL = neL * TeL
-        peR = neR * TeR
-
-        avg_velocity = 0.5 * (uL + uR)
-
-        Z = fluid.species.Z
-        if avg_velocity ≥ 0
-            return flux(UL, fluid, Z * coupled * e * peL)
-        else
-            return flux(UR, fluid, Z * coupled * e * peR)
-        end
-    end
-
-    function rusanov(UL::SVector{$NUM_CONSERVATIVE, T}, UR::SVector{$NUM_CONSERVATIVE, T}, fluid, coupled = false, TeL = 0.0, TeR = 0.0, neL = 1.0, neR = 1.0) where T
-        γ = fluid.species.element.γ
-        Z = fluid.species.Z
-
-        uL = velocity(UL, fluid)
-        uR = velocity(UR, fluid)
-
-        TL = temperature(UL, fluid)
-        TR = temperature(UR, fluid)
-
-        mi = m(fluid)
-
-        peL = neL * TeL
-        peR = neR * TeR
-
-        charge_factor = Z * e * coupled
-
-         aL = sqrt((charge_factor * TeL + γ * kB * TL) / mi)
-         aR = sqrt((charge_factor * TeR + γ * kB * TR) / mi)
-
-        sL_max = max(abs(uL - aL), abs(uL + aL), #=abs(uL)=#)
-        sR_max = max(abs(uR - aR), abs(uR + aR), #=abs(uR)=#)
-
-        smax = max(sL_max, sR_max)
-
-        FL = flux(UL, fluid, charge_factor * peL)
-        FR = flux(UR, fluid, charge_factor * peR)
-
-        return @SVector [0.5 * (FL[j] + FR[j]) - 0.5 * smax * (UR[j] - UL[j]) for j in 1:$(NUM_CONSERVATIVE)]
-    end
-
-    function HLLE(UL::SVector{$NUM_CONSERVATIVE, T}, UR::SVector{$NUM_CONSERVATIVE, T}, fluid, coupled = false, TeL = 0.0, TeR = 0.0, neL = 1.0, neR = 1.0) where T
-        γ = fluid.species.element.γ
-        Z = fluid.species.Z
-
-        uL = velocity(UL, fluid)
-        uR = velocity(UR, fluid)
-
-        peL = TeL * neL
-        peR = TeR * neR
-
-        TL = temperature(UL, fluid)
-        TR = temperature(UR, fluid)
-
-        mi = m(fluid)
-
-        charge_factor = Z * e * coupled
-
-        aL = sqrt((charge_factor * TeL + γ * kB * TL) / mi)
-        aR = sqrt((charge_factor * TeR + γ * kB * TR) / mi)
-
-        sL_min, sL_max = min(0, uL - aL), max(0, uL + aL)
-        sR_min, sR_max = min(0, uR - aR), max(0, uR + aR)
-
-        smin = min(sL_min, sR_min)
-        smax = max(sL_max, sR_max)
-
-        FL = flux(UL, fluid, charge_factor * peL)
-        FR = flux(UR, fluid, charge_factor * peR)
-
-        return @SVector[
-            0.5 * (FL[j] + FR[j]) -
-            0.5 * (smax + smin) / (smax - smin) * (FR[j] - FL[j]) +
-            smax * smin / (smax - smin) * (UR[j] - UL[j])
-            for j in 1:$(NUM_CONSERVATIVE)
-        ]
-    end
-
-    end)
-end
-
- #input is flux from HLLE or rusanov as first order, only on a large stencil. if not enough points available, reduce to first order
- function WENO5_compute_fluxes(f₋₂, f₋₁, f₀, f₊₁, f₊₂)
-    f_hat¹ = 1/3*f₋₂ - 7/6*f₋₁ + 11/6*f₀
-    f_hat² = -1/6*f₋₁ + 5/6*f₀ + 1/3*f₊₁
-    f_hat³ = 1/3*f₀ + 5/6*f₊₁ - 1/6*f₊₂
-
-    γ₁ = 1/10
-    γ₂ = 3/5
-    γ₃ = 3/10
-
-    β₁ = 12/13*(f₋₂ - 2*f₋₁ + f₀).^2 + 1/4*(f₋₂ - 4*f₋₁ + 3*f₀).^2
-    β₂ = 12/13*(f₋₁ - 2*f₀ + f₊₁).^2 + 1/4*(f₋₁ - f₊₁).^2
-    β₃ = 12/13*(f₀ - 2*f₊₁ + f₊₂).^2 + 1/4*(3*f₀ - 4*f₊₁ + f₊₂).^2
-
-    ϵₖ = 1e-6
-
-    w_tilde₁ = γ₁/(ϵₖ .+ β₁).^2
-    w_tilde₂ = γ₂/(ϵₖ .+ β₂).^2
-    w_tilde₃ = γ₃/(ϵₖ .+ β₃).^2
-
-    w₁ = w_tilde₁ / (w_tilde₁ + w_tilde₂ + w_tilde₃)
-    w₂ = w_tilde₂ / (w_tilde₁ + w_tilde₂ + w_tilde₃)
-    w₃ = w_tilde₃ / (w_tilde₁ + w_tilde₂ + w_tilde₃)
-
-    f_hat = w₁*f_hat¹ + w₂*f_hat² + w₃*f_hat³
-
-    return f_hat
-end
-
-function compute_edge_states!(UL, UR, U, scheme)
-    (nvars,  ncells) = size(U)
-    Ψ = scheme.limiter
-    # compute left and right edge states
-    @inbounds for i in 2:ncells-1
-        for j in 1:nvars
-            if scheme.reconstruct
-                u₋ = U[j, i-1]
-                uᵢ = U[j, i]
-                u₊ = U[j, i+1]
-                Δu = u₊ - uᵢ
-                ∇u = uᵢ - u₋
-                r = Δu / ∇u
-
                  UL[j, right_edge(i)] = uᵢ + 0.5 * Ψ(r) * ∇u
                  UR[j, left_edge(i)]  = uᵢ - 0.5 * Ψ(1/r) * Δu
             else
@@ -451,5 +223,4 @@
     end
 
     return F
-end
->>>>>>> b7b91fd2
+end