--- conflicted
+++ resolved
@@ -1,297 +1,124 @@
-<<<<<<< HEAD
-using JLD2
-
-struct HallThrusterSolution{T, U, P}
-    t::T
-    u::U
-    retcode::Symbol
-    destats::DiffEqBase.DEStats
-    params::P
-end
-
-function HallThrusterSolution(sol::S, params::P) where {S<:SciMLBase.AbstractODESolution, P}
-    return HallThrusterSolution(sol.t, sol.u, sol.retcode, sol.destats, params)
-end
-
-"""
-    write_restart(path::AbstractString, sol)
-
-Write a restart file to `path``.
-
-This can be reloaded to resume a simulation. The filetype can be anything supported by FileIO, though JLD2 is preferred.
-"""
-function write_restart(path::AbstractString, sol)
-    save(path, Dict(
-        "u" =>  sol.u[end],
-        "params" => sol.params
-    ))
-end
-
-"""
-    read_restart(path::AbstractString)
-
-Load a restart file from `path`.
-
-The filetype can be anything supported by FileIO, though JLD2 is preferred.
-"""
-function read_restart(path::AbstractString)
-    dict = load(path)
-    u, params = dict["u"], dict["params"]
-    ncells = length(params.z_cell)-2
-    grid = Grid1D(
-        ncells,
-        params.z_edge,
-        params.z_cell,
-        params.cell_volume
-    )
-    B = params.cache.B
-
-    return u, grid, B
-end
-
-function Base.show(io::IO, mime::MIME"text/plain", sol::HallThrusterSolution)
-    println(io, "Hall thruster solution with $(length(sol.u)) saved frames")
-    println(io, "Retcode: $(string(sol.retcode))")
-    print(io, "End time: $(sol.t[end]) seconds")
-end
-
-function Base.getindex(sol::HallThrusterSolution, I1, I2)
-    return sol.u[I1][I2, :]
-end
-
-function Base.getindex(sol::HallThrusterSolution, I1, field::String)
-    index = sol.params.index
-    mi = sol.params.fluids[1].species.element.m
-    params = sol.params
-    if field == "nn"
-        return sol[I1, 1] / mi
-    elseif field == "ni"
-        return sol[I1, 2] / mi
-    elseif field == "niui"
-        return sol[I1, 3] / mi
-    elseif field == "ui"
-        return sol[I1, 3] ./ sol[I1, 2]
-    elseif field == "ne"
-        return sol[I1, index.ne]
-    elseif field == "Te"
-        return sol[I1, index.Tev]
-    elseif field == "nϵ"
-        return sol[I1, index.nϵ]
-    elseif field == "pe"
-        return sol[I1, index.pe]
-    elseif field == "E"
-        return -sol[I1, index.grad_ϕ]
-    elseif field == "ϕ"
-        return sol[I1, index.ϕ]
-    elseif field == "B"
-        return params.cache.B
-    elseif field == "νan"
-        return [get_v_an(z, B, params.L_ch) for (z, B) in zip(params.z_cell, params.cache.B)]
-    elseif field == "νc"
-        return @views [
-                electron_collision_freq(Te, nn, ne, mi)
-                for (Te, nn, ne) in zip(
-                    sol.u[I1][index.Tev, :],
-                    sol.u[I1][1, :]/mi,
-                    sol.u[I1][2, :]/mi,
-                )]
-    elseif field == "z"
-        return params.z_cell
-    else
-        throw(ArgumentError("Hall thruster has no field \"$(field)\""))
-    end
-end
-
-Base.firstindex(s::HallThrusterSolution, args...) = Base.firstindex(s.u, args...)
-Base.lastindex(s::HallThrusterSolution, args...) = Base.lastindex(s.u, args...)
-
-#=
-function extract_data(u::Matrix{T}, config)
-    nvars, ncells = u
-    d = Dict{String, Vector{T}}
-    mi = config.propellant.m
-    d["nn"] = u[1, :] / mi
-
-    offset = 1
-    if config.solve_neutral_velocity
-        d["un"] = u[2, :] / mi
-        offset += 1
-    else
-        d["un"] = config.un * ones(T,ncells)
-    end
-
-    for i in 1:config.ncharge
-        d["ni($(i))"] = u[offset, :]
-        d["ui($(i))"] = u[offset+1, :] ./ u[offset, :]
-        if config.solve_ion_temperature
-            d["Ti($(i))"] = u[offset+2, :] ./ u[offset, :]
-            offset += 3
-        else
-            d["Ti($i))"] = config.ion_temperature * ones(T, ncells)
-            offset += 2
-        end
-    end
-
-    index = (;lf = lf, nϵ = lf+1, Tev = lf+2, ne = lf+3, pe = lf+4, ϕ = lf+5, grad_ϕ = lf+6, ue = lf+7)
-    d["nϵ"] = u[offset, :]
-    d["Te"] = u[offset+1, :]
-    d["ne"] = u[offset+2, :]
-    d["ϕ"] = u[offset+4, :]
-    d["E"] = -u[offset+5, :]
-    d["ue"] = u[offset+6, :]
-
-    return d
-end
-
-
-Base.@kwdef struct HallThrusterConfig
-    geometry
-    ncells::Int
-    restart::Bool
-    restart_filename::String
-    bfield
-    propellant
-    ncharge
-    solve_neutral_velocity
-    solve_ion_temperature
-    anom_model
-    anom_model_coeffs
-    energy_equation
-    ion_diffusion_coeff
-    electron_pressure_coupled
-    flux
-    reconstruct
-    limiter
-    mass_flow_rate
-    cathode_potential
-    anode_potential
-    cathode_Te
-    anode_Te
-end
-=#
-=======
-struct HallThrusterSolution{T, U, P, S}
-    t::T
-    u::U
-    savevals::S
-    retcode::Symbol
-    destats::DiffEqBase.DEStats
-    params::P
-end
-
-function HallThrusterSolution(sol::S, params::P, savevals::SV) where {S<:SciMLBase.AbstractODESolution, P, SV}
-    return HallThrusterSolution(sol.t, sol.u, savevals, sol.retcode, sol.destats, params)
-end
-
-"""
-    write_restart(path::AbstractString, sol)
-
-Write a restart file to `path``.
-
-This can be reloaded to resume a simulation. The filetype can be anything supported by FileIO, though JLD2 is preferred.
-"""
-function write_restart(path::AbstractString, sol)
-    save(path, Dict(
-        "u" =>  sol.u[end],
-        "params" => sol.params
-    ))
-end
-
-"""
-    read_restart(path::AbstractString)
-
-Load a restart file from `path`.
-
-The filetype can be anything supported by FileIO, though JLD2 is preferred.
-"""
-function read_restart(path::AbstractString)
-    dict = load(path)
-    u, params = dict["u"], dict["params"]
-    ncells = length(params.z_cell)-2
-    grid = Grid1D(
-        ncells,
-        params.z_edge,
-        params.z_cell,
-        params.cell_volume
-    )
-    B = params.cache.B
-
-    return u, grid, B
-end
-
-function Base.show(io::IO, mime::MIME"text/plain", sol::HallThrusterSolution)
-    println(io, "Hall thruster solution with $(length(sol.u)) saved frames")
-    println(io, "Retcode: $(string(sol.retcode))")
-    print(io, "End time: $(sol.t[end]) seconds")
-end
-
-
-function timeaveraged(sol, tstampstart)
-    avg = zeros(size(sol.u[1]))
-    avg_savevals = deepcopy(sol.savevals[end])
-    (;Tev, ue, ϕ, ∇ϕ, ne) = avg_savevals
-    Tev .= 0.0
-    ue .= 0.0
-    ϕ .= 0.0
-    ∇ϕ .= 0.0
-    ne .= 0.0
-
-    tstamps = length(sol.t)
-    Δt = (tstamps - tstampstart + 1)
-    for i in tstampstart:length(sol.t)
-        avg .+= sol.u[i] / Δt
-        Tev .+= sol.savevals[i].Tev / Δt
-        ue .+= sol.savevals[i].ue  / Δt
-        ϕ .+= sol.savevals[i].ϕ / Δt
-        ∇ϕ .+= sol.savevals[i].∇ϕ / Δt
-        ne .+= sol.savevals[i].ne / Δt
-    end
-    return avg, avg_savevals
-end
-
-function compute_current(sol)
-    index = sol.params.index
-    current = zeros(3, length(sol.t))
-    area = sol.params.A_ch
-    mi = sol.params.propellant.m
-    for i in 1:length(sol.t)
-        (;ue, ne) = sol.savevals[i]
-        current[1, i] = sol.u[i][index.ρiui[1], end-1]*HallThruster.e/mi*area
-        current[2, i] = -ne[end-1] * ue[end-1]*HallThruster.e*area
-        current[3, i] = current[1, i] + current[2, i]
-    end
-    return current
-end
-
-function compute_thrust(sol)
-    index = sol.params.index
-    thrust = zeros(length(sol.t))
-    area = sol.params.A_ch
-    for i in 1:length(sol.t)
-        for Z in 1:sol.params.config.ncharge
-            thrust[i] += area * sol.u[i][index.ρiui[Z], end]^2 / sol.u[i][index.ρi[Z], end]
-        end
-    end
-    return thrust
-end
-
-using DelimitedFiles
-
-function load_hallis_output(output_path)
-    output_headers = [
-        :z, :ne, :ϕ, :Te, :Ez, :Br, :nn, :ndot, :μe, :μen, :μbohm, :μwall, :μei,
-    ]
-    output = DataFrame(readdlm(output_path, Float64), output_headers)
-    output.ωce = output.Br * 1.6e-19 / 9.1e-31
-    replace!(output.nn, 0.0 => 1e12)
-    return output[1:end-1, :]
-end
-
-
-function load_hallis_for_input()
-    hallis = load_hallis_output("landmark/Av_PLOT_HALLIS_1D_01.out")
-    ϕ_hallis = HallThruster.LinearInterpolation(hallis.z, hallis.ϕ)
-    grad_ϕ_hallis = HallThruster.LinearInterpolation(hallis.z, -hallis.Ez)
-    return ϕ_hallis, grad_ϕ_hallis
-end
->>>>>>> d1f96b22
+struct HallThrusterSolution{T, U, P, S}
+    t::T
+    u::U
+    savevals::S
+    retcode::Symbol
+    destats::DiffEqBase.DEStats
+    params::P
+end
+
+function HallThrusterSolution(sol::S, params::P, savevals::SV) where {S<:SciMLBase.AbstractODESolution, P, SV}
+    return HallThrusterSolution(sol.t, sol.u, savevals, sol.retcode, sol.destats, params)
+end
+
+"""
+    write_restart(path::AbstractString, sol)
+
+Write a restart file to `path``.
+
+This can be reloaded to resume a simulation. The filetype can be anything supported by FileIO, though JLD2 is preferred.
+"""
+function write_restart(path::AbstractString, sol)
+    save(path, Dict(
+        "u" =>  sol.u[end],
+        "params" => sol.params
+    ))
+end
+
+"""
+    read_restart(path::AbstractString)
+
+Load a restart file from `path`.
+
+The filetype can be anything supported by FileIO, though JLD2 is preferred.
+"""
+function read_restart(path::AbstractString)
+    dict = load(path)
+    u, params = dict["u"], dict["params"]
+    ncells = length(params.z_cell)-2
+    grid = Grid1D(
+        ncells,
+        params.z_edge,
+        params.z_cell,
+        params.cell_volume
+    )
+    B = params.cache.B
+
+    return u, grid, B
+end
+
+function Base.show(io::IO, mime::MIME"text/plain", sol::HallThrusterSolution)
+    println(io, "Hall thruster solution with $(length(sol.u)) saved frames")
+    println(io, "Retcode: $(string(sol.retcode))")
+    print(io, "End time: $(sol.t[end]) seconds")
+end
+
+
+function timeaveraged(sol, tstampstart)
+    avg = zeros(size(sol.u[1]))
+    avg_savevals = deepcopy(sol.savevals[end])
+    (;Tev, ue, ϕ, ∇ϕ, ne) = avg_savevals
+    Tev .= 0.0
+    ue .= 0.0
+    ϕ .= 0.0
+    ∇ϕ .= 0.0
+    ne .= 0.0
+
+    tstamps = length(sol.t)
+    Δt = (tstamps - tstampstart + 1)
+    for i in tstampstart:length(sol.t)
+        avg .+= sol.u[i] / Δt
+        Tev .+= sol.savevals[i].Tev / Δt
+        ue .+= sol.savevals[i].ue  / Δt
+        ϕ .+= sol.savevals[i].ϕ / Δt
+        ∇ϕ .+= sol.savevals[i].∇ϕ / Δt
+        ne .+= sol.savevals[i].ne / Δt
+    end
+    return avg, avg_savevals
+end
+
+function compute_current(sol)
+    index = sol.params.index
+    current = zeros(3, length(sol.t))
+    area = sol.params.A_ch
+    mi = sol.params.propellant.m
+    for i in 1:length(sol.t)
+        (;ue, ne) = sol.savevals[i]
+        current[1, i] = sol.u[i][index.ρiui[1], end-1]*HallThruster.e/mi*area
+        current[2, i] = -ne[end-1] * ue[end-1]*HallThruster.e*area
+        current[3, i] = current[1, i] + current[2, i]
+    end
+    return current
+end
+
+function compute_thrust(sol)
+    index = sol.params.index
+    thrust = zeros(length(sol.t))
+    area = sol.params.A_ch
+    for i in 1:length(sol.t)
+        for Z in 1:sol.params.config.ncharge
+            thrust[i] += area * sol.u[i][index.ρiui[Z], end]^2 / sol.u[i][index.ρi[Z], end]
+        end
+    end
+    return thrust
+end
+
+using DelimitedFiles
+
+function load_hallis_output(output_path)
+    output_headers = [
+        :z, :ne, :ϕ, :Te, :Ez, :Br, :nn, :ndot, :μe, :μen, :μbohm, :μwall, :μei,
+    ]
+    output = DataFrame(readdlm(output_path, Float64), output_headers)
+    output.ωce = output.Br * 1.6e-19 / 9.1e-31
+    replace!(output.nn, 0.0 => 1e12)
+    return output[1:end-1, :]
+end
+
+
+function load_hallis_for_input()
+    hallis = load_hallis_output("landmark/Av_PLOT_HALLIS_1D_01.out")
+    ϕ_hallis = HallThruster.LinearInterpolation(hallis.z, hallis.ϕ)
+    grad_ϕ_hallis = HallThruster.LinearInterpolation(hallis.z, -hallis.Ez)
+    return ϕ_hallis, grad_ϕ_hallis
+end