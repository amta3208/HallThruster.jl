--- conflicted
+++ resolved
@@ -1,166 +1,79 @@
-<<<<<<< HEAD
-Base.@kwdef struct IonizationReaction{I} <: Reaction
-    energy::Float64
-    reactant::Species
-    product::Species
-    rate_coeff::I
-end
-
-function Base.show(io::IO, i::IonizationReaction)
-    electron_input = "e-"
-    electron_output = string(i.product.Z - i.reactant.Z + 1) * "e-"
-    reactant_str = string(i.reactant)
-    product_str = string(i.product)
-    rxn_str = electron_input * " + " * reactant_str * " -> "
-    rxn_str *= electron_output * " + " * product_str
-    return print(io, rxn_str)
-end
-
-abstract type IonizationModel <: ReactionModel end
-
-"""
-    load_reactions(model::IonizationModel, species)::Vector{IonizationReaction}
-Load ionization reactions for the provided species and ionization model
-"""
-@inline load_reactions(i::IonizationModel, species) = throw(ArgumentError("Function load_reactions(model, species) not implemented for $(typeof(i))."))
-
-"""
-    IonizationLookup(;[directories::Vector{String} = String[]])
-Default ionization model for HallThruster.jl.
-Reads ionization rate coefficients from file. Looks (preferentially) in provided directories and in the reactions subfolder for rate coefficient files
-"""
-Base.@kwdef struct IonizationLookup <: IonizationModel
-    directories::Vector{String} = String[]
-end
-
-@inline supported_gases(::IonizationLookup) = Gas[]
-@inline maximum_charge_state(::IonizationLookup) = 0
-
-function load_reactions(model::IonizationLookup, species)
-    species_sorted = sort(species; by=x -> x.Z)
-    reactions = IonizationReaction{LinearInterpolation{Float64,Float64}}[]
-    folders = [model.directories; REACTION_FOLDER]
-    for i in 1:length(species)
-        for j in (i + 1):length(species)
-            found = false
-            reactant = species_sorted[i]
-            product = species_sorted[j]
-            for folder in folders
-                filename = rate_coeff_filename(reactant, product, "ionization", folder)
-                if ispath(filename)
-                    energy, rate_coeff = load_rate_coeffs(reactant, product, "ionization",folder)
-                    reaction = IonizationReaction(energy, reactant, product, rate_coeff)
-                    push!(reactions, reaction)
-                    found = true
-                    break
-                end
-            end
-            if !found
-                throw(ArgumentError("No reactions including $(reactant) and $(product) in provided directories."))
-            end
-        end
-    end
-
-    return reactions
-end
-
-
-"""
-    LandmarkIonizationLookup()
-Ionization model for the LANDMARK benchmark.
-
-Reads ionization rate coefficients from the landmark/landmark_rates.csv file in the HallThruster.jl main directory.
-Supports only singly-charged Xenon.
-"""
-struct LandmarkIonizationLookup <: IonizationModel end
-
-@inline supported_gases(::LandmarkIonizationLookup) = [Xenon]
-@inline maximum_charge_state(::LandmarkIonizationLookup) = 1
-
-function load_reactions(::LandmarkIonizationLookup, species)
-    rates = readdlm(LANDMARK_RATES_FILE, ',', skipstart = 1)
-    ϵ = rates[:, 1]
-    k = rates[:, 2]
-    rate_coeff = LinearInterpolation(ϵ, k)
-    return [IonizationReaction(12.12, Xenon(0), Xenon(1), rate_coeff)]
-=======
-Base.@kwdef struct IonizationReaction{I} <: Reaction
-    energy::Float64
-    reactant::Species
-    product::Species
-    rate_coeff::I
-end
-
-function Base.show(io::IO, i::IonizationReaction)
-    electron_input = "e-"
-    electron_output = string(i.product.Z - i.reactant.Z + 1) * "e-"
-    reactant_str = string(i.reactant)
-    product_str = string(i.product)
-    rxn_str = electron_input * " + " * reactant_str * " -> "
-    rxn_str *= electron_output * " + " * product_str
-    return print(io, rxn_str)
-end
-
-abstract type IonizationModel <: ReactionModel end
-
-"""
-    IonizationLookup(;[directories::Vector{String} = String[]])
-Default ionization model for HallThruster.jl.
-Reads ionization rate coefficients from file. Looks (preferentially) in provided directories and in the reactions subfolder for rate coefficient files
-"""
-Base.@kwdef struct IonizationLookup <: IonizationModel
-    directories::Vector{String} = String[]
-end
-
-@inline supported_gases(::IonizationLookup) = Gas[]
-@inline maximum_charge_state(::IonizationLookup) = 0
-
-function load_reactions(model::IonizationLookup, species)
-    species_sorted = sort(species; by=x -> x.Z)
-    reactions = IonizationReaction{LinearInterpolation{Float64,Float64}}[]
-    folders = [model.directories; REACTION_FOLDER]
-    for i in 1:length(species)
-        for j in (i + 1):length(species)
-            found = false
-            reactant = species_sorted[i]
-            product = species_sorted[j]
-            for folder in folders
-                filename = rate_coeff_filename(reactant, product, "ionization", folder)
-                if ispath(filename)
-                    energy, rate_coeff = load_rate_coeffs(reactant, product, "ionization",folder)
-                    reaction = IonizationReaction(energy, reactant, product, rate_coeff)
-                    push!(reactions, reaction)
-                    found = true
-                    break
-                end
-            end
-            if !found
-                throw(ArgumentError("No reactions including $(reactant) and $(product) in provided directories."))
-            end
-        end
-    end
-
-    return reactions
-end
-
-
-"""
-    LandmarkIonizationLookup()
-Ionization model for the LANDMARK benchmark.
-
-Reads ionization rate coefficients from the landmark/landmark_rates.csv file in the HallThruster.jl main directory.
-Supports only singly-charged Xenon.
-"""
-struct LandmarkIonizationLookup <: IonizationModel end
-
-@inline supported_gases(::LandmarkIonizationLookup) = [Xenon]
-@inline maximum_charge_state(::LandmarkIonizationLookup) = 1
-
-function load_reactions(::LandmarkIonizationLookup, species)
-    rates = readdlm(LANDMARK_RATES_FILE, ',', skipstart = 1)
-    ϵ = rates[:, 1]
-    k = rates[:, 2]
-    rate_coeff = LinearInterpolation(ϵ, k)
-    return [IonizationReaction(12.12, Xenon(0), Xenon(1), rate_coeff)]
->>>>>>> a1ca947e
+Base.@kwdef struct IonizationReaction{I} <: Reaction
+    energy::Float64
+    reactant::Species
+    product::Species
+    rate_coeff::I
+end
+
+function Base.show(io::IO, i::IonizationReaction)
+    electron_input = "e-"
+    electron_output = string(i.product.Z - i.reactant.Z + 1) * "e-"
+    reactant_str = string(i.reactant)
+    product_str = string(i.product)
+    rxn_str = electron_input * " + " * reactant_str * " -> "
+    rxn_str *= electron_output * " + " * product_str
+    return print(io, rxn_str)
+end
+
+abstract type IonizationModel <: ReactionModel end
+
+"""
+    IonizationLookup(;[directories::Vector{String} = String[]])
+Default ionization model for HallThruster.jl.
+Reads ionization rate coefficients from file. Looks (preferentially) in provided directories and in the reactions subfolder for rate coefficient files
+"""
+Base.@kwdef struct IonizationLookup <: IonizationModel
+    directories::Vector{String} = String[]
+end
+
+@inline supported_gases(::IonizationLookup) = Gas[]
+@inline maximum_charge_state(::IonizationLookup) = 0
+
+function load_reactions(model::IonizationLookup, species)
+    species_sorted = sort(species; by=x -> x.Z)
+    reactions = IonizationReaction{LinearInterpolation{Float64,Float64}}[]
+    folders = [model.directories; REACTION_FOLDER]
+    for i in 1:length(species)
+        for j in (i + 1):length(species)
+            found = false
+            reactant = species_sorted[i]
+            product = species_sorted[j]
+            for folder in folders
+                filename = rate_coeff_filename(reactant, product, "ionization", folder)
+                if ispath(filename)
+                    energy, rate_coeff = load_rate_coeffs(reactant, product, "ionization",folder)
+                    reaction = IonizationReaction(energy, reactant, product, rate_coeff)
+                    push!(reactions, reaction)
+                    found = true
+                    break
+                end
+            end
+            if !found
+                throw(ArgumentError("No reactions including $(reactant) and $(product) in provided directories."))
+            end
+        end
+    end
+
+    return reactions
+end
+
+
+"""
+    LandmarkIonizationLookup()
+Ionization model for the LANDMARK benchmark.
+
+Reads ionization rate coefficients from the landmark/landmark_rates.csv file in the HallThruster.jl main directory.
+Supports only singly-charged Xenon.
+"""
+struct LandmarkIonizationLookup <: IonizationModel end
+
+@inline supported_gases(::LandmarkIonizationLookup) = [Xenon]
+@inline maximum_charge_state(::LandmarkIonizationLookup) = 1
+
+function load_reactions(::LandmarkIonizationLookup, species)
+    rates = readdlm(LANDMARK_RATES_FILE, ',', skipstart = 1)
+    ϵ = rates[:, 1]
+    k = rates[:, 2]
+    rate_coeff = LinearInterpolation(ϵ, k)
+    return [IonizationReaction(12.12, Xenon(0), Xenon(1), rate_coeff)]
 end