--- conflicted
+++ resolved
@@ -1,123 +1,3 @@
-<<<<<<< HEAD
-abstract type Reaction end
-
-function rate_coeff_filename(reactant, product, reaction_type, folder = REACTION_FOLDER)
-    fname = if product === nothing
-        joinpath(folder, join([reaction_type, repr(reactant)], "_") * ".dat")
-    else
-        joinpath(folder, join([reaction_type, repr(reactant), repr(product)], "_") * ".dat")
-    end
-    return fname
-end
-
-@inline function maxwellian_vdf(Tev, v)
-    sqrt(2/π) * v^2 * (me / e / Tev)^(3/2) * exp(-me * v^2 / 2 / e/ Tev)
-end
-
-function compute_rate_coeffs(energies, cross_section_func)
-    integrand(Te, v) = let ϵ = 1/2 * me * v^2 / e
-        cross_section_func(ϵ) * v * maxwellian_vdf(Te, v)
-    end
-
-    rate_coeffs = [
-        quadgk(integrand $ (2/3 * ϵ), 0.0, 10 * sqrt(2 * e * ϵ / me))[1] for ϵ in energies
-    ]
-    return rate_coeffs
-end
-
-function compute_rate_coeffs(cross_section_filename)
-    data = readdlm(cross_section_filename, ',')
-    energies = 1.0:150.0
-
-    ϵ, σ = data[:, 1], data[:, 2] * 1e-20
-    cross_section_func = LinearInterpolation(ϵ, σ)
-    rate_coeffs = compute_rate_coeffs(energies, cross_section_func)
-
-    fname = splitpath(cross_section_filename)[end]
-    open("reactions/$fname", "w") do io
-        println(io, "Energy (eV)	Rate coefficient (m3/s)")
-        writedlm(io, [energies rate_coeffs])
-    end
-end
-
-function load_rate_coeffs(reactant, product, reaction_type, folder = REACTION_FOLDER)
-    rates_file = rate_coeff_filename(reactant, product, reaction_type, folder)
-    if ispath(rates_file)
-        energy, rates = open(rates_file) do io
-            if reaction_type == "ionization" || reaction_type == "excitation"
-                energy = split(readline(io), ':')[2] |> strip |> parse $ (Float64)
-            else
-                energy = 0.0
-            end
-            rates = readdlm(io, skipstart=1)
-            energy, rates
-        end
-    else
-        throw(ArgumentError("$rates_file not found. This should normally be unreachable."))
-    end
-    ϵ = rates[:, 1]
-    k = rates[:, 2]
-    rate_coeff = LinearInterpolation(ϵ, k)
-    return energy, rate_coeff
-end
-
-abstract type ReactionModel end
-
-function check_species(model::ReactionModel, species)
-    supported = supported_gases(model)
-    if length(supported) > 0
-        for s in species
-            if s.element ∉ supported
-                throw(ArgumentError("$(s.element) is not supported by $(typeof(model)). The list of supported gases is $(supported)"))
-            end
-        end
-    end
-end
-
-"""
-    supported_gases(model::ReactionModel)::Vector{HallThruster.Gas}
-Check which gases are supported by a given reaction model. If an empty vector is provided, then there are no restrictions on what gases can be used.
-"""
-@inline supported_gases(::ReactionModel) = Gas[]
-
-"""
-    maximum_charge_state(model::ReactionModel)::Int
-Return the maximum supported charge state for a given reaction model. If 0 is returned, then no charge state restriction is applied.
-"""
-@inline maximum_charge_state(::ReactionModel) = 0
-
-function check_charge_states(model::ReactionModel, species)
-    max_charge = maximum_charge_state(model)
-    if max_charge > 0
-        for s in species
-            if s.Z > max_charge
-                throw(ArgumentError("The provided ionization model does not support ions with a charge state of $(s.Z). The maximum supported charge state is $(max_charge)."))
-            end
-        end
-    end
-end
-
-function _load_reactions(model::ReactionModel, species)
-    check_species(model, species)
-    check_charge_states(model, species)
-    load_reactions(model, species)
-end
-
-function reactant_indices(reactions, species_range_dict)
-    reactant_indices = zeros(Int, length(reactions))
-    for (i, reaction) in enumerate(reactions)
-        reactant_indices[i] = species_range_dict[reaction.reactant.symbol][1]
-    end
-    return reactant_indices
-end
-
-function product_indices(reactions, species_range_dict)
-    product_indices = zeros(Int, length(reactions))
-    for (i, reaction) in enumerate(reactions)
-        product_indices[i] = species_range_dict[reaction.product.symbol][1]
-    end
-    return product_indices
-=======
 abstract type Reaction end
 
 function rate_coeff_filename(reactant, product, reaction_type, folder = REACTION_FOLDER)
@@ -242,5 +122,4 @@
         product_indices[i] = species_range_dict[reaction.product.symbol][1]
     end
     return product_indices
->>>>>>> a1ca947e
 end