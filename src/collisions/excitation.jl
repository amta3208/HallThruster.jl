<<<<<<< HEAD
Base.@kwdef struct ExcitationReaction{I} <: Reaction
    energy::Float64
    reactant::Species
    rate_coeff::I
end

function Base.show(io::IO, i::ExcitationReaction)
    electron_input = "e-"
    electron_output = "e-"
    reactant_str = string(i.reactant)
    product_str = string(i.reactant) * "*"
    rxn_str = electron_input * " + " * reactant_str * " -> "
    rxn_str *= electron_output * " + " * product_str
    return print(io, rxn_str)
end

abstract type ExcitationModel <: ReactionModel end

function load_excitation_reactions(model::ExcitationModel, species)
    check_species(model, species)
    load_reaction(model, species)
end

load_reactions(model::ExcitationModel) = throw(ArgumentError("load_reactions(model::$(typeof(model)), species) not yet implemented."))

"""
    NoExcitation <: ExcitationModel
Model for neglecting excitation energy losses
"""
struct NoExcitation <: ExcitationModel end

load_reactions(::NoExcitation, species) = ExcitationReaction{Nothing}[]

"""
    ExcitationLookup(;[directories::Vector{String} = String[]])
Default excitation model for HallThruster.jl.
Reads excitation rate coefficients from file. Looks (preferentially) in provided directories and in the reactions subfolder for rate coefficient files
"""
Base.@kwdef struct ExcitationLookup <: ExcitationModel
    directories::Vector{String} = String[]
end

function load_reactions(model::ExcitationLookup, species)
    species_sorted = sort(species; by=x -> x.Z)
    reactions = ExcitationReaction{LinearInterpolation{Float64,Float64}}[]
    folders = [model.directories; REACTION_FOLDER]
    product = nothing
    for i in 1:length(species)
        reactant = species_sorted[i]
        for folder in folders
            filename = rate_coeff_filename(reactant, product, "excitation", folder)
            if ispath(filename)
                energy, rate_coeff = load_rate_coeffs(reactant, product, "excitation",folder)
                reaction = HallThruster.ExcitationReaction(energy, reactant, rate_coeff)
                push!(reactions, reaction)
                break
            end
        end
    end

    return reactions
end


"""
    LandmarkExcitationLookup()
Excitation model for the LANDMARK benchmark.

Reads excitation rate coefficients from the landmark/landmark_rates.csv file in the HallThruster.jl main directory.
Supports only singly-charged Xenon.
"""
struct LandmarkExcitationLookup <: ExcitationModel end

function load_reactions(model::LandmarkExcitationLookup, species)
    rates = readdlm(LANDMARK_RATES_FILE, ',', skipstart = 1)
    ϵ = rates[:, 1]
    k_iz = rates[:, 2]
    k_loss = rates[:, 3]

    ionization_energy = 12.12
    excitation_energy = 8.32
    # We infer the excitation loss coefficient by subtracting the contribution of the ionization
    # loss coefficient from the inelastic loss term
    k_excitation = @. (k_loss - ionization_energy * k_iz) / excitation_energy
    rate_coeff = LinearInterpolation(ϵ, k_excitation)
    return [ExcitationReaction(excitation_energy, Xenon(0), rate_coeff)]
=======
Base.@kwdef struct ExcitationReaction{I} <: Reaction
    energy::Float64
    reactant::Species
    rate_coeff::I
end

function Base.show(io::IO, i::ExcitationReaction)
    electron_input = "e-"
    electron_output = "e-"
    reactant_str = string(i.reactant)
    product_str = string(i.reactant) * "*"
    rxn_str = electron_input * " + " * reactant_str * " -> "
    rxn_str *= electron_output * " + " * product_str
    return print(io, rxn_str)
end

abstract type ExcitationModel <: ReactionModel end

"""
    NoExcitation <: ExcitationModel
Model for neglecting excitation energy losses
"""
struct NoExcitation <: ExcitationModel end

load_reactions(::NoExcitation, species) = ExcitationReaction{Nothing}[]

"""
    ExcitationLookup(;[directories::Vector{String} = String[]])
Default excitation model for HallThruster.jl.
Reads excitation rate coefficients from file. Looks (preferentially) in provided directories and in the reactions subfolder for rate coefficient files
"""
Base.@kwdef struct ExcitationLookup <: ExcitationModel
    directories::Vector{String} = String[]
end

function load_reactions(model::ExcitationLookup, species)
    species_sorted = sort(species; by=x -> x.Z)
    reactions = ExcitationReaction{LinearInterpolation{Float64,Float64}}[]
    folders = [model.directories; REACTION_FOLDER]
    product = nothing
    for i in 1:length(species)
        reactant = species_sorted[i]
        for folder in folders
            filename = rate_coeff_filename(reactant, product, "excitation", folder)
            if ispath(filename)
                energy, rate_coeff = load_rate_coeffs(reactant, product, "excitation",folder)
                reaction = HallThruster.ExcitationReaction(energy, reactant, rate_coeff)
                push!(reactions, reaction)
                break
            end
        end
    end

    return reactions
end


"""
    LandmarkExcitationLookup()
Excitation model for the LANDMARK benchmark.

Reads excitation rate coefficients from the landmark/landmark_rates.csv file in the HallThruster.jl main directory.
Supports only singly-charged Xenon.
"""
struct LandmarkExcitationLookup <: ExcitationModel end

function load_reactions(model::LandmarkExcitationLookup, species)
    rates = readdlm(LANDMARK_RATES_FILE, ',', skipstart = 1)
    ϵ = rates[:, 1]
    k_iz = rates[:, 2]
    k_loss = rates[:, 3]

    ionization_energy = 12.12
    excitation_energy = 8.32
    # We infer the excitation loss coefficient by subtracting the contribution of the ionization
    # loss coefficient from the inelastic loss term
    k_excitation = @. (k_loss - ionization_energy * k_iz) / excitation_energy
    rate_coeff = LinearInterpolation(ϵ, k_excitation)
    return [ExcitationReaction(excitation_energy, Xenon(0), rate_coeff)]
>>>>>>> a1ca947e
end<|MERGE_RESOLUTION|>--- conflicted
+++ resolved
@@ -1,169 +1,80 @@
-<<<<<<< HEAD
-Base.@kwdef struct ExcitationReaction{I} <: Reaction
-    energy::Float64
-    reactant::Species
-    rate_coeff::I
-end
-
-function Base.show(io::IO, i::ExcitationReaction)
-    electron_input = "e-"
-    electron_output = "e-"
-    reactant_str = string(i.reactant)
-    product_str = string(i.reactant) * "*"
-    rxn_str = electron_input * " + " * reactant_str * " -> "
-    rxn_str *= electron_output * " + " * product_str
-    return print(io, rxn_str)
-end
-
-abstract type ExcitationModel <: ReactionModel end
-
-function load_excitation_reactions(model::ExcitationModel, species)
-    check_species(model, species)
-    load_reaction(model, species)
-end
-
-load_reactions(model::ExcitationModel) = throw(ArgumentError("load_reactions(model::$(typeof(model)), species) not yet implemented."))
-
-"""
-    NoExcitation <: ExcitationModel
-Model for neglecting excitation energy losses
-"""
-struct NoExcitation <: ExcitationModel end
-
-load_reactions(::NoExcitation, species) = ExcitationReaction{Nothing}[]
-
-"""
-    ExcitationLookup(;[directories::Vector{String} = String[]])
-Default excitation model for HallThruster.jl.
-Reads excitation rate coefficients from file. Looks (preferentially) in provided directories and in the reactions subfolder for rate coefficient files
-"""
-Base.@kwdef struct ExcitationLookup <: ExcitationModel
-    directories::Vector{String} = String[]
-end
-
-function load_reactions(model::ExcitationLookup, species)
-    species_sorted = sort(species; by=x -> x.Z)
-    reactions = ExcitationReaction{LinearInterpolation{Float64,Float64}}[]
-    folders = [model.directories; REACTION_FOLDER]
-    product = nothing
-    for i in 1:length(species)
-        reactant = species_sorted[i]
-        for folder in folders
-            filename = rate_coeff_filename(reactant, product, "excitation", folder)
-            if ispath(filename)
-                energy, rate_coeff = load_rate_coeffs(reactant, product, "excitation",folder)
-                reaction = HallThruster.ExcitationReaction(energy, reactant, rate_coeff)
-                push!(reactions, reaction)
-                break
-            end
-        end
-    end
-
-    return reactions
-end
-
-
-"""
-    LandmarkExcitationLookup()
-Excitation model for the LANDMARK benchmark.
-
-Reads excitation rate coefficients from the landmark/landmark_rates.csv file in the HallThruster.jl main directory.
-Supports only singly-charged Xenon.
-"""
-struct LandmarkExcitationLookup <: ExcitationModel end
-
-function load_reactions(model::LandmarkExcitationLookup, species)
-    rates = readdlm(LANDMARK_RATES_FILE, ',', skipstart = 1)
-    ϵ = rates[:, 1]
-    k_iz = rates[:, 2]
-    k_loss = rates[:, 3]
-
-    ionization_energy = 12.12
-    excitation_energy = 8.32
-    # We infer the excitation loss coefficient by subtracting the contribution of the ionization
-    # loss coefficient from the inelastic loss term
-    k_excitation = @. (k_loss - ionization_energy * k_iz) / excitation_energy
-    rate_coeff = LinearInterpolation(ϵ, k_excitation)
-    return [ExcitationReaction(excitation_energy, Xenon(0), rate_coeff)]
-=======
-Base.@kwdef struct ExcitationReaction{I} <: Reaction
-    energy::Float64
-    reactant::Species
-    rate_coeff::I
-end
-
-function Base.show(io::IO, i::ExcitationReaction)
-    electron_input = "e-"
-    electron_output = "e-"
-    reactant_str = string(i.reactant)
-    product_str = string(i.reactant) * "*"
-    rxn_str = electron_input * " + " * reactant_str * " -> "
-    rxn_str *= electron_output * " + " * product_str
-    return print(io, rxn_str)
-end
-
-abstract type ExcitationModel <: ReactionModel end
-
-"""
-    NoExcitation <: ExcitationModel
-Model for neglecting excitation energy losses
-"""
-struct NoExcitation <: ExcitationModel end
-
-load_reactions(::NoExcitation, species) = ExcitationReaction{Nothing}[]
-
-"""
-    ExcitationLookup(;[directories::Vector{String} = String[]])
-Default excitation model for HallThruster.jl.
-Reads excitation rate coefficients from file. Looks (preferentially) in provided directories and in the reactions subfolder for rate coefficient files
-"""
-Base.@kwdef struct ExcitationLookup <: ExcitationModel
-    directories::Vector{String} = String[]
-end
-
-function load_reactions(model::ExcitationLookup, species)
-    species_sorted = sort(species; by=x -> x.Z)
-    reactions = ExcitationReaction{LinearInterpolation{Float64,Float64}}[]
-    folders = [model.directories; REACTION_FOLDER]
-    product = nothing
-    for i in 1:length(species)
-        reactant = species_sorted[i]
-        for folder in folders
-            filename = rate_coeff_filename(reactant, product, "excitation", folder)
-            if ispath(filename)
-                energy, rate_coeff = load_rate_coeffs(reactant, product, "excitation",folder)
-                reaction = HallThruster.ExcitationReaction(energy, reactant, rate_coeff)
-                push!(reactions, reaction)
-                break
-            end
-        end
-    end
-
-    return reactions
-end
-
-
-"""
-    LandmarkExcitationLookup()
-Excitation model for the LANDMARK benchmark.
-
-Reads excitation rate coefficients from the landmark/landmark_rates.csv file in the HallThruster.jl main directory.
-Supports only singly-charged Xenon.
-"""
-struct LandmarkExcitationLookup <: ExcitationModel end
-
-function load_reactions(model::LandmarkExcitationLookup, species)
-    rates = readdlm(LANDMARK_RATES_FILE, ',', skipstart = 1)
-    ϵ = rates[:, 1]
-    k_iz = rates[:, 2]
-    k_loss = rates[:, 3]
-
-    ionization_energy = 12.12
-    excitation_energy = 8.32
-    # We infer the excitation loss coefficient by subtracting the contribution of the ionization
-    # loss coefficient from the inelastic loss term
-    k_excitation = @. (k_loss - ionization_energy * k_iz) / excitation_energy
-    rate_coeff = LinearInterpolation(ϵ, k_excitation)
-    return [ExcitationReaction(excitation_energy, Xenon(0), rate_coeff)]
->>>>>>> a1ca947e
+Base.@kwdef struct ExcitationReaction{I} <: Reaction
+    energy::Float64
+    reactant::Species
+    rate_coeff::I
+end
+
+function Base.show(io::IO, i::ExcitationReaction)
+    electron_input = "e-"
+    electron_output = "e-"
+    reactant_str = string(i.reactant)
+    product_str = string(i.reactant) * "*"
+    rxn_str = electron_input * " + " * reactant_str * " -> "
+    rxn_str *= electron_output * " + " * product_str
+    return print(io, rxn_str)
+end
+
+abstract type ExcitationModel <: ReactionModel end
+
+"""
+    NoExcitation <: ExcitationModel
+Model for neglecting excitation energy losses
+"""
+struct NoExcitation <: ExcitationModel end
+
+load_reactions(::NoExcitation, species) = ExcitationReaction{Nothing}[]
+
+"""
+    ExcitationLookup(;[directories::Vector{String} = String[]])
+Default excitation model for HallThruster.jl.
+Reads excitation rate coefficients from file. Looks (preferentially) in provided directories and in the reactions subfolder for rate coefficient files
+"""
+Base.@kwdef struct ExcitationLookup <: ExcitationModel
+    directories::Vector{String} = String[]
+end
+
+function load_reactions(model::ExcitationLookup, species)
+    species_sorted = sort(species; by=x -> x.Z)
+    reactions = ExcitationReaction{LinearInterpolation{Float64,Float64}}[]
+    folders = [model.directories; REACTION_FOLDER]
+    product = nothing
+    for i in 1:length(species)
+        reactant = species_sorted[i]
+        for folder in folders
+            filename = rate_coeff_filename(reactant, product, "excitation", folder)
+            if ispath(filename)
+                energy, rate_coeff = load_rate_coeffs(reactant, product, "excitation",folder)
+                reaction = HallThruster.ExcitationReaction(energy, reactant, rate_coeff)
+                push!(reactions, reaction)
+                break
+            end
+        end
+    end
+
+    return reactions
+end
+
+
+"""
+    LandmarkExcitationLookup()
+Excitation model for the LANDMARK benchmark.
+
+Reads excitation rate coefficients from the landmark/landmark_rates.csv file in the HallThruster.jl main directory.
+Supports only singly-charged Xenon.
+"""
+struct LandmarkExcitationLookup <: ExcitationModel end
+
+function load_reactions(model::LandmarkExcitationLookup, species)
+    rates = readdlm(LANDMARK_RATES_FILE, ',', skipstart = 1)
+    ϵ = rates[:, 1]
+    k_iz = rates[:, 2]
+    k_loss = rates[:, 3]
+
+    ionization_energy = 12.12
+    excitation_energy = 8.32
+    # We infer the excitation loss coefficient by subtracting the contribution of the ionization
+    # loss coefficient from the inelastic loss term
+    k_excitation = @. (k_loss - ionization_energy * k_iz) / excitation_energy
+    rate_coeff = LinearInterpolation(ϵ, k_excitation)
+    return [ExcitationReaction(excitation_energy, Xenon(0), rate_coeff)]
 end