<<<<<<< HEAD
"""
    lerp(x, x0, x1, y0, y1)
Interpolate between two points (x0, y0) and (x1, y1)
```jldoctest;setup = :(using HallThruster: lerp)
julia> lerp(0.5, 0.0, 1.0, 0.0, 2.0)
1.0
"""
@inline function lerp(x, x0, x1, y0, y1)
    return y0 + (y1 - y0) * (x - x0) / (x1 - x0)
end

abstract type TransitionFunction end

struct SmoothIf <: TransitionFunction
    transition_length::Float64
end

(s::SmoothIf)(x, cutoff, y1, y2) = ((y2 - y1)*tanh((x-cutoff)/transition_length) + y1 + y2) / 2

struct QuadraticTransition <: TransitionFunction
    transition_length::Float64
    offset::Float64
end

function (q::QuadraticTransition)(x, cutoff, y1, y2)
    x′ = x - q.offset
    if x′ < cutoff
        return y1
    else
        return y1 + (y2 - y1) * (x′ - cutoff)^2 / ((x - cutoff)^2 + q.transition_length^2)
    end
end

struct LinearTransition <: TransitionFunction
    transition_length::Float64
    offset::Float64
end
function(ℓ::LinearTransition)(x, cutoff, y1, y2)
    x′ = x - ℓ.offset
    L = ℓ.transition_length
    x1 = cutoff - L/2
    x2 = cutoff + L/2
    if x′ < x1
        return y1
    elseif x′ > x2
        return y2
    else
        return lerp(x, x1, x2, y1, y2)
    end
end

struct StepFunction <: TransitionFunction end

(::StepFunction)(x, cutoff, y1, y2) = x ≤ cutoff ? y1 : y2
=======
"""
    lerp(x, x0, x1, y0, y1)
Interpolate between two points (x0, y0) and (x1, y1)
```jldoctest;setup = :(using HallThruster: lerp)
julia> lerp(0.5, 0.0, 1.0, 0.0, 2.0)
1.0
"""
@inline function lerp(x, x0, x1, y0, y1)
    return y0 + (y1 - y0) * (x - x0) / (x1 - x0)
end

abstract type TransitionFunction end

struct SmoothIf <: TransitionFunction
    transition_length::Float64
end

(s::SmoothIf)(x, cutoff, y1, y2) = ((y2 - y1)*tanh((x-cutoff)/s.transition_length) + y1 + y2) / 2

struct QuadraticTransition <: TransitionFunction
    transition_length::Float64
    offset::Float64
end

function (q::QuadraticTransition)(x, cutoff, y1, y2)
    x′ = x - q.offset
    if x′ < cutoff
        return y1
    else
        return y1 + (y2 - y1) * (x′ - cutoff)^2 / ((x - cutoff)^2 + q.transition_length^2)
    end
end

struct LinearTransition <: TransitionFunction
    transition_length::Float64
    offset::Float64
end
function(ℓ::LinearTransition)(x, cutoff, y1, y2)
    x′ = x - ℓ.offset
    L = ℓ.transition_length
    x1 = cutoff - L/2
    x2 = cutoff + L/2
    if x′ < x1
        return y1
    elseif x′ > x2
        return y2
    else
        return lerp(x, x1, x2, y1, y2)
    end
end

struct StepFunction <: TransitionFunction end

(::StepFunction)(x, cutoff, y1, y2) = x ≤ cutoff ? y1 : y2
>>>>>>> 08011226
<|MERGE_RESOLUTION|>--- conflicted
+++ resolved
@@ -1,59 +1,3 @@
-<<<<<<< HEAD
-"""
-    lerp(x, x0, x1, y0, y1)
-Interpolate between two points (x0, y0) and (x1, y1)
-```jldoctest;setup = :(using HallThruster: lerp)
-julia> lerp(0.5, 0.0, 1.0, 0.0, 2.0)
-1.0
-"""
-@inline function lerp(x, x0, x1, y0, y1)
-    return y0 + (y1 - y0) * (x - x0) / (x1 - x0)
-end
-
-abstract type TransitionFunction end
-
-struct SmoothIf <: TransitionFunction
-    transition_length::Float64
-end
-
-(s::SmoothIf)(x, cutoff, y1, y2) = ((y2 - y1)*tanh((x-cutoff)/transition_length) + y1 + y2) / 2
-
-struct QuadraticTransition <: TransitionFunction
-    transition_length::Float64
-    offset::Float64
-end
-
-function (q::QuadraticTransition)(x, cutoff, y1, y2)
-    x′ = x - q.offset
-    if x′ < cutoff
-        return y1
-    else
-        return y1 + (y2 - y1) * (x′ - cutoff)^2 / ((x - cutoff)^2 + q.transition_length^2)
-    end
-end
-
-struct LinearTransition <: TransitionFunction
-    transition_length::Float64
-    offset::Float64
-end
-function(ℓ::LinearTransition)(x, cutoff, y1, y2)
-    x′ = x - ℓ.offset
-    L = ℓ.transition_length
-    x1 = cutoff - L/2
-    x2 = cutoff + L/2
-    if x′ < x1
-        return y1
-    elseif x′ > x2
-        return y2
-    else
-        return lerp(x, x1, x2, y1, y2)
-    end
-end
-
-struct StepFunction <: TransitionFunction end
-
-(::StepFunction)(x, cutoff, y1, y2) = x ≤ cutoff ? y1 : y2
-=======
 """
     lerp(x, x0, x1, y0, y1)
 Interpolate between two points (x0, y0) and (x1, y1)
@@ -107,5 +51,4 @@
 
 struct StepFunction <: TransitionFunction end
 
-(::StepFunction)(x, cutoff, y1, y2) = x ≤ cutoff ? y1 : y2
->>>>>>> 08011226
+(::StepFunction)(x, cutoff, y1, y2) = x ≤ cutoff ? y1 : y2