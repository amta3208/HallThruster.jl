--- conflicted
+++ resolved
@@ -1,186 +1,180 @@
-function allocate_arrays(grid, fluids) #rewrite allocate arrays as function of set of equations, either 1, 2 or 3
-    # Number of variables in the state vector U
-    nvariables = 0
-    for i in 1:length(fluids)
-        if fluids[i].conservation_laws.type == _ContinuityOnly
-            nvariables += 1
-        elseif fluids[i].conservation_laws.type == _IsothermalEuler
-            nvariables += 2
-        elseif fluids[i].conservation_laws.type == _EulerEquations
-            nvariables += 3
-        end
-    end
-
-    ncells = grid.ncells + 2
-    nedges = grid.ncells + 1
-
-    U = zeros(nvariables + 1, ncells)
-    A = Tridiagonal(ones(nedges-1), ones(nedges), ones(nedges-1)) #for potential
-    b = zeros(nedges) #for potential equation
-    B = zeros(ncells)
-    Aϵ = Tridiagonal(ones(ncells-1), ones(ncells), ones(ncells-1)) #for energy
-    bϵ = zeros(ncells) #for energy
-    νan = zeros(ncells)
-    νc = zeros(ncells)
-    νei = zeros(ncells)
-    νen = zeros(ncells)
-    νw = zeros(ncells)
-    μ = zeros(ncells)
-    ϕ = zeros(nedges)
-    ϕ_cell = zeros(ncells)
-    ∇ϕ = zeros(ncells)
-    ne = zeros(ncells)
-    Tev = zeros(ncells)
-    pe = zeros(ncells)
-    ∇pe = zeros(ncells)
-    ue = zeros(ncells)
-    F = zeros(nvariables+1, nedges)
-    UL = zeros(nvariables+1, nedges)
-    UR = zeros(nvariables+1, nedges)
-<<<<<<< HEAD
-    tmp = zeros(ncells)
-
-    cache = (; tmp, A, b, Aϵ, bϵ, B, νan, νc, μ, ϕ, ϕ_cell, ∇ϕ, ne, Tev, pe, ue, ∇pe, νen, νei, νw, F, UL, UR)
-=======
-    Z_eff = zeros(ncells)
-
-    cache = (; A, b, Aϵ, bϵ, B, νan, νc, μ, ϕ, ϕ_cell, ∇ϕ, ne, Tev, pe, ue, ∇pe, νen, νei, νw, F, UL, UR, Z_eff)
->>>>>>> 4841c14b
-    return U, cache
-end
-
-"""
-    $(SIGNATURES)
-Run a Hall thruster simulation using the provided Config object.
-
-## Arguments
-- `config`: a `Config` containing simulation parameters. 
-- `dt`: The timestep, in seconds. Typical values are O(10 ns) (1e-8 seconds).
-- `duration`: How long to run the simulation, in seconds (simulation time, not wall time). Typical runtimes are O(1 ms) (1e-3 seconds).
-- `ncells`: How many cells to use. Typical values are 100 - 1000 cells.
-- `nsave`: How many frames to save.
-- `alg`: Explicit timestepping algorithm to use. Defaults to second-order strong-stability preserving Runge-Kutta with a stage limiter and a step limiter(`SSPRK22(stage_limiter = stage_limiter!)`), but will work with any explicit timestepping algorithm provided by `OrdinaryDiffEq`.
-- `restart_file`: path to restart file. Defaults to `nothing`.
-"""
-function run_simulation(config::Config;
-    dt, duration, ncells, nsave, alg = SSPRK22(;stage_limiter!, step_limiter! = stage_limiter!),
-    restart_file = nothing, num_subiterations = 1, electron_energy_order = 2)
-
-    fluids, fluid_ranges, species, species_range_dict = configure_fluids(config)
-
-    # load collisions and reactions
-    ionization_reactions = _load_reactions(config.ionization_model, species)
-    ionization_reactant_indices = reactant_indices(ionization_reactions, species_range_dict)
-    ionization_product_indices = product_indices(ionization_reactions, species_range_dict)
-
-    excitation_reactions = _load_reactions(config.excitation_model, species)
-    excitation_reactant_indices = reactant_indices(excitation_reactions, species_range_dict)
-
-    electron_neutral_collisions = _load_reactions(config.electron_neutral_model, species)
-
-    index = configure_index(fluid_ranges)
-
-    use_restart = restart_file !== nothing
-
-    if use_restart
-        U, grid, B = read_restart(restart_file)
-        _, cache = allocate_arrays(grid, fluids)
-        cache.B .= B
-    else
-        grid = generate_grid(config.thruster.geometry, ncells, config.domain)
-        U, cache = allocate_arrays(grid, fluids)
-    end
-
-    tspan = (0.0, duration)
-    saveat = LinRange(tspan[1], tspan[2], nsave)
-
-    for (i, z) in enumerate(grid.cell_centers)
-        cache.B[i] = config.thruster.magnetic_field(z)
-    end
-
-    # callback for calling the update_values! function at each timestep
-    update_callback = DiscreteCallback(Returns(true), update_values!, save_positions=(false,false))
-
-    # Choose which cache variables to save and set up saving callback
-    fields_to_save = (:μ, :Tev, :ϕ, :∇ϕ, :ne, :pe, :ue, :∇pe, :νan, :νc, :νen, :νei, :νw, :ϕ_cell)
-
-    function save_func(u, t, integrator)
-        (; μ, Tev, ϕ, ∇ϕ, ne, pe, ue, ∇pe, νan, νc, νen, νei, νw, ϕ_cell) = integrator.p.cache
-        return deepcopy((; μ, Tev, ϕ, ∇ϕ, ne, pe, ue, ∇pe, νan, νc, νen, νei, νw, ϕ_cell))
-    end
-
-    saved_values = SavedValues(
-        Float64, NamedTuple{fields_to_save, NTuple{length(fields_to_save), Vector{Float64}}}
-    )
-    saving_callback = SavingCallback(save_func, saved_values; saveat)
-
-    niters = round(Int, tspan[2] / dt)
-
-    progress_bar = make_progress_bar(niters, dt, config)
-
-    # Assemble callback set
-    if config.callback !== nothing
-        callbacks = CallbackSet(update_callback, saving_callback, config.callback)
-    else
-        callbacks = CallbackSet(update_callback, saving_callback)
-    end
-
-    # Simulation parameters
-    params = (;
-        config = config,
-        ϕ_L = config.discharge_voltage + config.cathode_potential,
-        ϕ_R = config.cathode_potential,
-        Te_L = config.anode_Te,
-        Te_R = config.cathode_Te,
-        L_ch = config.thruster.geometry.channel_length,
-        A_ch = config.thruster.geometry.channel_area,
-        z_cell=grid.cell_centers,
-        z_edge=grid.edges,
-        dt,
-        progress_bar,
-        index, cache, fluids, fluid_ranges, species_range_dict,
-        iteration = [-1],
-        ionization_reactions,
-        ionization_reactant_indices,
-        ionization_product_indices,
-        excitation_reactions,
-        excitation_reactant_indices,
-        electron_neutral_collisions,
-        num_subiterations,
-        electron_energy_order
-    )
-
-    # Compute maximum allowed iterations
-    maxiters = Int(ceil(1000 * tspan[2] / dt))
-
-    if !use_restart
-        initialize!(U, params)
-        #make values in params available for first timestep
-        update_values!(U, params)
-    end
-
-    # Set up ODE problem and solve
-    prob = ODEProblem{true}(update_heavy_species!, U, tspan, params)
-	sol = try
-        solve(
-            prob, alg; saveat, callback=callbacks,
-            adaptive=false, dt=dt, dtmax=10*dt, dtmin = dt/10, maxiters = maxiters,
-	    )
-    catch e
-        stop_progress_bar!(progress_bar, params)
-        println("There was an error")
-        throw(e)
-    end
-
-    # Print some diagnostic information
-    if sol.retcode == :NaNDetected
-        println("Simulation failed with NaN detected at t = $(sol.t[end])")
-    elseif sol.retcode == :InfDetected
-        println("Simulation failed with Inf detected at t = $(sol.t[end])")
-    end
-
-    stop_progress_bar!(progress_bar, params)
-
-    # Return the solution
-    return Solution(sol, params, saved_values.saveval)
+function allocate_arrays(grid, fluids) #rewrite allocate arrays as function of set of equations, either 1, 2 or 3
+    # Number of variables in the state vector U
+    nvariables = 0
+    for i in 1:length(fluids)
+        if fluids[i].conservation_laws.type == _ContinuityOnly
+            nvariables += 1
+        elseif fluids[i].conservation_laws.type == _IsothermalEuler
+            nvariables += 2
+        elseif fluids[i].conservation_laws.type == _EulerEquations
+            nvariables += 3
+        end
+    end
+
+    ncells = grid.ncells + 2
+    nedges = grid.ncells + 1
+
+    U = zeros(nvariables + 1, ncells)
+    A = Tridiagonal(ones(nedges-1), ones(nedges), ones(nedges-1)) #for potential
+    b = zeros(nedges) #for potential equation
+    B = zeros(ncells)
+    Aϵ = Tridiagonal(ones(ncells-1), ones(ncells), ones(ncells-1)) #for energy
+    bϵ = zeros(ncells) #for energy
+    νan = zeros(ncells)
+    νc = zeros(ncells)
+    νei = zeros(ncells)
+    νen = zeros(ncells)
+    νw = zeros(ncells)
+    μ = zeros(ncells)
+    ϕ = zeros(nedges)
+    ϕ_cell = zeros(ncells)
+    ∇ϕ = zeros(ncells)
+    ne = zeros(ncells)
+    Tev = zeros(ncells)
+    pe = zeros(ncells)
+    ∇pe = zeros(ncells)
+    ue = zeros(ncells)
+    F = zeros(nvariables+1, nedges)
+    UL = zeros(nvariables+1, nedges)
+    UR = zeros(nvariables+1, nedges)
+    Z_eff = zeros(ncells)
+
+    cache = (; A, b, Aϵ, bϵ, B, νan, νc, μ, ϕ, ϕ_cell, ∇ϕ, ne, Tev, pe, ue, ∇pe, νen, νei, νw, F, UL, UR, Z_eff)
+    return U, cache
+end
+
+"""
+    $(SIGNATURES)
+Run a Hall thruster simulation using the provided Config object.
+
+## Arguments
+- `config`: a `Config` containing simulation parameters. 
+- `dt`: The timestep, in seconds. Typical values are O(10 ns) (1e-8 seconds).
+- `duration`: How long to run the simulation, in seconds (simulation time, not wall time). Typical runtimes are O(1 ms) (1e-3 seconds).
+- `ncells`: How many cells to use. Typical values are 100 - 1000 cells.
+- `nsave`: How many frames to save.
+- `alg`: Explicit timestepping algorithm to use. Defaults to second-order strong-stability preserving Runge-Kutta with a stage limiter and a step limiter(`SSPRK22(stage_limiter = stage_limiter!)`), but will work with any explicit timestepping algorithm provided by `OrdinaryDiffEq`.
+- `restart_file`: path to restart file. Defaults to `nothing`.
+"""
+function run_simulation(config::Config;
+    dt, duration, ncells, nsave, alg = SSPRK22(;stage_limiter!, step_limiter! = stage_limiter!),
+    restart_file = nothing, num_subiterations = 1, electron_energy_order = 2)
+
+    fluids, fluid_ranges, species, species_range_dict = configure_fluids(config)
+
+    # load collisions and reactions
+    ionization_reactions = _load_reactions(config.ionization_model, species)
+    ionization_reactant_indices = reactant_indices(ionization_reactions, species_range_dict)
+    ionization_product_indices = product_indices(ionization_reactions, species_range_dict)
+
+    excitation_reactions = _load_reactions(config.excitation_model, species)
+    excitation_reactant_indices = reactant_indices(excitation_reactions, species_range_dict)
+
+    electron_neutral_collisions = _load_reactions(config.electron_neutral_model, species)
+
+    index = configure_index(fluid_ranges)
+
+    use_restart = restart_file !== nothing
+
+    if use_restart
+        U, grid, B = read_restart(restart_file)
+        _, cache = allocate_arrays(grid, fluids)
+        cache.B .= B
+    else
+        grid = generate_grid(config.thruster.geometry, ncells, config.domain)
+        U, cache = allocate_arrays(grid, fluids)
+    end
+
+    tspan = (0.0, duration)
+    saveat = LinRange(tspan[1], tspan[2], nsave)
+
+    for (i, z) in enumerate(grid.cell_centers)
+        cache.B[i] = config.thruster.magnetic_field(z)
+    end
+
+    # callback for calling the update_values! function at each timestep
+    update_callback = DiscreteCallback(Returns(true), update_values!, save_positions=(false,false))
+
+    # Choose which cache variables to save and set up saving callback
+    fields_to_save = (:μ, :Tev, :ϕ, :∇ϕ, :ne, :pe, :ue, :∇pe, :νan, :νc, :νen, :νei, :νw, :ϕ_cell)
+
+    function save_func(u, t, integrator)
+        (; μ, Tev, ϕ, ∇ϕ, ne, pe, ue, ∇pe, νan, νc, νen, νei, νw, ϕ_cell) = integrator.p.cache
+        return deepcopy((; μ, Tev, ϕ, ∇ϕ, ne, pe, ue, ∇pe, νan, νc, νen, νei, νw, ϕ_cell))
+    end
+
+    saved_values = SavedValues(
+        Float64, NamedTuple{fields_to_save, NTuple{length(fields_to_save), Vector{Float64}}}
+    )
+    saving_callback = SavingCallback(save_func, saved_values; saveat)
+
+    niters = round(Int, tspan[2] / dt)
+
+    progress_bar = make_progress_bar(niters, dt, config)
+
+    # Assemble callback set
+    if config.callback !== nothing
+        callbacks = CallbackSet(update_callback, saving_callback, config.callback)
+    else
+        callbacks = CallbackSet(update_callback, saving_callback)
+    end
+
+    # Simulation parameters
+    params = (;
+        config = config,
+        ϕ_L = config.discharge_voltage + config.cathode_potential,
+        ϕ_R = config.cathode_potential,
+        Te_L = config.anode_Te,
+        Te_R = config.cathode_Te,
+        L_ch = config.thruster.geometry.channel_length,
+        A_ch = config.thruster.geometry.channel_area,
+        z_cell=grid.cell_centers,
+        z_edge=grid.edges,
+        dt,
+        progress_bar,
+        index, cache, fluids, fluid_ranges, species_range_dict,
+        iteration = [-1],
+        ionization_reactions,
+        ionization_reactant_indices,
+        ionization_product_indices,
+        excitation_reactions,
+        excitation_reactant_indices,
+        electron_neutral_collisions,
+        num_subiterations,
+        electron_energy_order
+    )
+
+    # Compute maximum allowed iterations
+    maxiters = Int(ceil(1000 * tspan[2] / dt))
+
+    if !use_restart
+        initialize!(U, params)
+        #make values in params available for first timestep
+        update_values!(U, params)
+    end
+
+    # Set up ODE problem and solve
+    prob = ODEProblem{true}(update_heavy_species!, U, tspan, params)
+	sol = try
+        solve(
+            prob, alg; saveat, callback=callbacks,
+            adaptive=false, dt=dt, dtmax=10*dt, dtmin = dt/10, maxiters = maxiters,
+	    )
+    catch e
+        stop_progress_bar!(progress_bar, params)
+        println("There was an error")
+        throw(e)
+    end
+
+    # Print some diagnostic information
+    if sol.retcode == :NaNDetected
+        println("Simulation failed with NaN detected at t = $(sol.t[end])")
+    elseif sol.retcode == :InfDetected
+        println("Simulation failed with Inf detected at t = $(sol.t[end])")
+    end
+
+    stop_progress_bar!(progress_bar, params)
+
+    # Return the solution
+    return Solution(sol, params, saved_values.saveval)
 end