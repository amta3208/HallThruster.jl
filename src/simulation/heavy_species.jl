<<<<<<< HEAD

function update_heavy_species!(dU, U, params, t)
    ####################################################################
    #extract some useful stuff from params

    (;index, z_edge) = params
    (;
        source_neutrals, source_ion_continuity, source_ion_momentum,
        electron_pressure_coupled, propellant, scheme
    ) = params.config

    (;ue, μ, F, UL, UR) = params.cache

    ncells = size(U, 2)

    mi = propellant.m

    ##############################################################
    #FLUID MODULE

    #fluid BCs now in update_values struct

    ncharge = params.config.ncharge

    compute_fluxes!(F, UL, UR, U, params)

    if scheme.WENO #with WENO 5 only going up to 2nd last to boundary cells
        @inbounds for i in 3:ncells-3 #only fluxes ncells - 1
            # Handle neutrals
            F[index.ρn, i] = WENO5_compute_fluxes(
                F[index.ρn, i-2], F[index.ρn, i-1], F[index.ρn, i], F[index.ρn, i+1], F[index.ρn, i+2])
            #Handle ions
            for Z in 1:ncharge
                @views @. F[index.ρi[Z]:index.ρiui[Z], i] = WENO5_compute_fluxes(
                    SA[F[index.ρi[Z], i-2], F[index.ρiui[Z], i-2]],
                    SA[F[index.ρi[Z], i-1], F[index.ρiui[Z], i-1]],
                    SA[F[index.ρi[Z], i],   F[index.ρiui[Z], i]],
                    SA[F[index.ρi[Z], i+1], F[index.ρiui[Z], i+1]],
                    SA[F[index.ρi[Z], i+2], F[index.ρiui[Z], i+2]],
                )
                
            end
        end
    end

    @inbounds for i in 2:ncells-1
        left = left_edge(i)
        right = right_edge(i)

        Δz = z_edge[right] - z_edge[left]

        dU[index.ρn, i] = (F[index.ρn, left] - F[index.ρn, right]) / Δz

        # User-provided neutral source term
        dU[index.ρn, i] += source_neutrals(U, params, i)

        for Z in 1:ncharge

            dU[index.ρi[Z]  , i] = (F[index.ρi[Z],   left] - F[index.ρi[Z],   right]) / Δz
            dU[index.ρiui[Z], i] = (F[index.ρiui[Z], left] - F[index.ρiui[Z], right]) / Δz
            # User-provided source terms
            dU[index.ρi[Z],   i] += source_ion_continuity[Z](U, params, i)
            dU[index.ρiui[Z], i] += source_ion_momentum[Z  ](U, params, i)
        end

        apply_ion_acceleration!(dU, U, params, i)
        apply_reactions!(dU, U, params, i)

    end

    return nothing
=======

function update_heavy_species!(dU, U, params, t)
    ####################################################################
    #extract some useful stuff from params

    (;index, z_edge) = params
    (;
        source_neutrals, source_ion_continuity, source_ion_momentum,
        electron_pressure_coupled, propellant, scheme
    ) = params.config

    (;ue, μ, F, UL, UR) = params.cache

    ncells = size(U, 2)

    mi = propellant.m

    ##############################################################
    #FLUID MODULE

    #fluid BCs now in update_values struct

    ncharge = params.config.ncharge

    compute_fluxes!(F, UL, UR, U, params)

    if scheme.WENO #with WENO 5 only going up to 2nd last to boundary cells
        @inbounds for i in 3:ncells-3 #only fluxes ncells - 1
            # Handle neutrals
            F[index.ρn, i] = WENO5_compute_fluxes(
                F[index.ρn, i-2], F[index.ρn, i-1], F[index.ρn, i], F[index.ρn, i+1], F[index.ρn, i+2])
            #Handle ions
            for Z in 1:ncharge
                @views @. F[index.ρi[Z]:index.ρiui[Z], i] = WENO5_compute_fluxes(
                    SA[F[index.ρi[Z], i-2], F[index.ρiui[Z], i-2]],
                    SA[F[index.ρi[Z], i-1], F[index.ρiui[Z], i-1]],
                    SA[F[index.ρi[Z], i],   F[index.ρiui[Z], i]],
                    SA[F[index.ρi[Z], i+1], F[index.ρiui[Z], i+1]],
                    SA[F[index.ρi[Z], i+2], F[index.ρiui[Z], i+2]],
                )
            end
        end
    end

    @inbounds for i in 2:ncells-1
        left = left_edge(i)
        right = right_edge(i)

        Δz = z_edge[right] - z_edge[left]

        dU[index.ρn, i] = (F[index.ρn, left] - F[index.ρn, right]) / Δz

        # User-provided neutral source term
        dU[index.ρn, i] += source_neutrals(U, params, i)

        for Z in 1:ncharge

            dU[index.ρi[Z]  , i] = (F[index.ρi[Z],   left] - F[index.ρi[Z],   right]) / Δz
            dU[index.ρiui[Z], i] = (F[index.ρiui[Z], left] - F[index.ρiui[Z], right]) / Δz
            # User-provided source terms
            dU[index.ρi[Z],   i] += source_ion_continuity[Z](U, params, i)
            dU[index.ρiui[Z], i] += source_ion_momentum[Z  ](U, params, i)
        end

        apply_ion_acceleration!(dU, U, params, i)
        apply_reactions!(dU, U, params, i)
    end

    return nothing
>>>>>>> b7b91fd2
end<|MERGE_RESOLUTION|>--- conflicted
+++ resolved
@@ -1,76 +1,3 @@
-<<<<<<< HEAD
-
-function update_heavy_species!(dU, U, params, t)
-    ####################################################################
-    #extract some useful stuff from params
-
-    (;index, z_edge) = params
-    (;
-        source_neutrals, source_ion_continuity, source_ion_momentum,
-        electron_pressure_coupled, propellant, scheme
-    ) = params.config
-
-    (;ue, μ, F, UL, UR) = params.cache
-
-    ncells = size(U, 2)
-
-    mi = propellant.m
-
-    ##############################################################
-    #FLUID MODULE
-
-    #fluid BCs now in update_values struct
-
-    ncharge = params.config.ncharge
-
-    compute_fluxes!(F, UL, UR, U, params)
-
-    if scheme.WENO #with WENO 5 only going up to 2nd last to boundary cells
-        @inbounds for i in 3:ncells-3 #only fluxes ncells - 1
-            # Handle neutrals
-            F[index.ρn, i] = WENO5_compute_fluxes(
-                F[index.ρn, i-2], F[index.ρn, i-1], F[index.ρn, i], F[index.ρn, i+1], F[index.ρn, i+2])
-            #Handle ions
-            for Z in 1:ncharge
-                @views @. F[index.ρi[Z]:index.ρiui[Z], i] = WENO5_compute_fluxes(
-                    SA[F[index.ρi[Z], i-2], F[index.ρiui[Z], i-2]],
-                    SA[F[index.ρi[Z], i-1], F[index.ρiui[Z], i-1]],
-                    SA[F[index.ρi[Z], i],   F[index.ρiui[Z], i]],
-                    SA[F[index.ρi[Z], i+1], F[index.ρiui[Z], i+1]],
-                    SA[F[index.ρi[Z], i+2], F[index.ρiui[Z], i+2]],
-                )
-                
-            end
-        end
-    end
-
-    @inbounds for i in 2:ncells-1
-        left = left_edge(i)
-        right = right_edge(i)
-
-        Δz = z_edge[right] - z_edge[left]
-
-        dU[index.ρn, i] = (F[index.ρn, left] - F[index.ρn, right]) / Δz
-
-        # User-provided neutral source term
-        dU[index.ρn, i] += source_neutrals(U, params, i)
-
-        for Z in 1:ncharge
-
-            dU[index.ρi[Z]  , i] = (F[index.ρi[Z],   left] - F[index.ρi[Z],   right]) / Δz
-            dU[index.ρiui[Z], i] = (F[index.ρiui[Z], left] - F[index.ρiui[Z], right]) / Δz
-            # User-provided source terms
-            dU[index.ρi[Z],   i] += source_ion_continuity[Z](U, params, i)
-            dU[index.ρiui[Z], i] += source_ion_momentum[Z  ](U, params, i)
-        end
-
-        apply_ion_acceleration!(dU, U, params, i)
-        apply_reactions!(dU, U, params, i)
-
-    end
-
-    return nothing
-=======
 
 function update_heavy_species!(dU, U, params, t)
     ####################################################################
@@ -140,5 +67,4 @@
     end
 
     return nothing
->>>>>>> b7b91fd2
 end