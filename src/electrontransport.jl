--- conflicted
+++ resolved
@@ -13,17 +13,6 @@
     #return 2.5e-13*nn
 end
 
-<<<<<<< HEAD
-@inline function get_v_an() #anomalous momentum transfer collision frequency
-    return 0.0
-end
-
-function B_field(B_max, z, L_ch)
-    B_max*exp(-0.5*((z-L_ch)/(0.011))^2) #for SPT_100
-    #B_max*exp(-0.5*((z-L_ch)/(0.018))^2) 
-end
-
-=======
 @inline function get_v_an(z, B, L_ch) #anomalous momentum transfer collision frequency
     ωce = e * B / mₑ
     #νan = ωce/16
@@ -48,7 +37,6 @@
     return 30 * exp(-(2 * (z - L_ch) / 0.033)^2)
 end
 
->>>>>>> ef202a81
 @inline function cf_electron_transport(v_an, v_c, B)
     vₑ = v_an + v_c
     Ω = e*B/(mₑ*vₑ)
