--- conflicted
+++ resolved
@@ -1,99 +1,3 @@
-<<<<<<< HEAD
-abstract type WallLossModel end
-
-struct NoWallLosses <: WallLossModel end
-
-@inline (model::NoWallLosses)(U, params ,i) = 0.0
-
-Base.@kwdef struct ConstantSheathPotential <: WallLossModel
-    sheath_potential::Float64 = 20.0
-    inner_loss_coeff::Float64
-    outer_loss_coeff::Float64
-end
-
-@inline function (model::ConstantSheathPotential)(U, params, i)
-    (;z_cell, config, index) = params
-    L_ch = config.geometry.channel_length
-    z = z_cell[i]
-
-    ne = params.cache.ne[i]
-    ϵ = U[index.nϵ, i] / ne
-
-    (;sheath_potential, inner_loss_coeff, outer_loss_coeff) = model
-    αϵ = params.config.transition_function(z, L_ch, inner_loss_coeff, outer_loss_coeff)
-    W = 1e7 * αϵ * ϵ * exp(-sheath_potential / ϵ)
-
-    return W
-end
-
-Base.@kwdef struct WallMaterial
-    a::Float64
-    b::Float64
-    Γ::Float64
-end
-
-Base.@kwdef struct WallSheath <: WallLossModel
-    material::WallMaterial
-end
-
-@inline function (model::WallSheath)(U, params, i)
-    (;z_cell, config, index) = params
-    L_ch = config.geometry.channel_length
-    z = z_cell[i]
-
-    ne = params.cache.ne[i]
-    Tev = params.cache.Tev[i]
-    ϵ = U[index.nϵ, i] / ne
-    (;material) = model
-    
-    if config.thruster.shielded
-        Tev = config.anode_Te
-    end
-    γ = SEE_yield(material, Tev)
-    ϕ_s = compute_wall_sheath_potential(Tev, γ, params.propellant.m, me)
-    νₑ = find_collision_frequency(Tev)
-    W = νₑ*ϵ*exp(ϕ_s/ϵ)
-    
-    return W
-end
-
-
-"""
-    SEE_yield(material::WallMaterial, Tev)
-fit function for SEE with different wall materials
-Goebel Katz equ. 7.3-30
-"""
-@inline function SEE_yield(material::WallMaterial, Tev)
-    (;a, b, Γ) = material
-    return Γ * a * Tev^b
-end
-
-const IdealDielectric = WallMaterial(a = 0.0,   b = 0.0,   Γ = 0.0)
-const Alumina         = WallMaterial(a = 0.145, b = 0.650, Γ = 1.49)
-const BoronNitride    = WallMaterial(a = 0.150, b = 0.549, Γ = 1.38)
-const BNSiO2          = WallMaterial(a = 0.123, b = 0.528, Γ = 1.36)
-const StainlessSteel  = WallMaterial(a = 0.040, b = 0.610, Γ = 1.44)
-
-"""
-    compute_wall_sheath_potential(Tev, γ, mᵢ, mₑ)   
-compute wall sheath to be used for radiative losses and loss to wall. 
-Goebel Katz equ. 7.3-29, 7.3-44. Assumed nₑuₑ/nᵢuᵢ ≈ 0.5
-Space charge limited above γ = 0.99. 
-"""
-function compute_wall_sheath_potential(Tev, γ, mᵢ, mₑ)
-    if γ < 0.99
-        ϕ_w = -Tev*log(0.5*(1-γ)*sqrt(2*mᵢ/pi/mₑ))
-    else 
-        ϕ_w = -1.02*Tev
-    end
-    return ϕ_w
-end
-
-
-function find_collision_frequency(Tev)
-    νₑ = 1/4*sqrt(8*e*Tev/pi/me)*2
-    return νₑ
-=======
 abstract type WallLossModel end
 
 struct NoWallLosses <: WallLossModel end
@@ -185,5 +89,4 @@
         ϕ_w = -1.02*Tev
     end
     return ϕ_w
->>>>>>> 8c291264
 end