--- conflicted
+++ resolved
@@ -1,51 +1,3 @@
-<<<<<<< HEAD
-function left_boundary_state!(bc_state, U, params)
-    (;Te_L, index, A_ch, config) = params
-    mi = config.propellant.m
-
-    un = config.neutral_velocity
-    bc_state[index.ρn] = inlet_neutral_density(config)
-
-    ne = 0.0
-    bohm_velocity = sqrt(e * 2/3 * Te_L / mi)
-    for Z in 1:params.config.ncharge
-        boundary_density = U[index.ρi[Z]]
-        boundary_flux = U[index.ρiui[Z]]
-        boundary_velocity = boundary_flux / boundary_density
-
-        # Enforce Bohm condition
-        boundary_velocity = min(-sqrt(Z) * bohm_velocity, boundary_velocity)
-        boundary_density = max(mi * params.config.min_number_density, boundary_flux / boundary_velocity)
-
-        bc_state[index.ρn] -= boundary_flux / un
-        bc_state[index.ρi[Z]] = boundary_density
-        bc_state[index.ρiui[Z]] = boundary_flux
-
-        ne += Z * boundary_density / mi
-    end
-
-    bc_state[index.nϵ] = ne * Te_L
-end
-
-function right_boundary_state!(bc_state, U, params)
-    (;Te_R, index) = params
-    mi = params.config.propellant.m
-
-    bc_state[index.ρn] = U[index.ρn]
-
-    ne = 0.0
-    for Z in 1:params.config.ncharge
-        boundary_density = U[index.ρi[Z], 1]
-        boundary_flux = U[index.ρiui[Z]]
-        bc_state[index.ρi[Z]] = boundary_density
-        bc_state[index.ρiui[Z]] = boundary_flux
-
-        ne += Z * boundary_density / mi
-    end
-
-    bc_state[index.nϵ] = ne * Te_R
-end
-=======
 function left_boundary_state!(bc_state, U, params)
     (;Te_L, index, A_ch, config) = params
     mi = config.propellant.m
@@ -92,5 +44,4 @@
     end
 
     bc_state[index.nϵ] = ne * Te_R
-end
->>>>>>> 80a4204f
+end