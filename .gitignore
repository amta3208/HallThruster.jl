docs/build
.vscode
landmark/webplotdigitizer
h9_tests.jl
output
<<<<<<< HEAD
2D_test_SPT100
=======

/**
!.gitignore
!2D_test_SPT100/
!docs/
!landmark/
!reactions/
!src/
!test/
>>>>>>> 6c87066c
<|MERGE_RESOLUTION|>--- conflicted
+++ resolved
@@ -1,11 +1,7 @@
 docs/build
 .vscode
 landmark/webplotdigitizer
-h9_tests.jl
 output
-<<<<<<< HEAD
-2D_test_SPT100
-=======
 
 /**
 !.gitignore
@@ -14,5 +10,4 @@
 !landmark/
 !reactions/
 !src/
-!test/
->>>>>>> 6c87066c
+!test/