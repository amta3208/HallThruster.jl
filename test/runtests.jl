<<<<<<< HEAD
using Test, Documenter, HallThruster, StaticArrays, BenchmarkTools, Symbolics, Statistics, LinearAlgebra

doctest(HallThruster)

include("unit_tests/test_gas.jl")
include("unit_tests/test_conservation_laws.jl")
include("unit_tests/test_limiters.jl")
include("unit_tests/test_reactions.jl")
include("unit_tests/test_misc.jl")
include("unit_tests/test_electrons.jl")
include("unit_tests/test_boundary_conditions.jl")
include("unit_tests/test_walls.jl")
include("unit_tests/test_initialization.jl")

@testset "Order verification (potential and gradients)" begin
    include("order_verification/ovs_funcs.jl")
    include("order_verification/ovs_potential.jl")
    refinements = refines(4, 10, 2)

    # check that first-order convergence is maintained for L1, L2, and L∞ norms
    for p in (1, 2, Inf)
        (slope_ϕ,), norms_ϕ =  test_refinements(OVS_Potential.verify_potential, refinements, p)
        (slope_∇ϕ, slope_∇pe, slope_ue), norms_grad =  test_refinements(OVS_Potential.verify_gradients, refinements, p)

        tol = 0.15

        # Check that potential and gradients are first order or better
        @test abs(slope_ϕ - 1.0) < tol || slope_ϕ > 1.0
        # Check that potential gradient and ue are first order or better
        @test abs(slope_∇ϕ - 1.0) < tol || slope_∇ϕ > 1.0
        @test abs(slope_ue - 1.0) < tol || slope_ue > 1.0
        # Check that pressure gradient is second order or better
        @test abs(slope_∇pe - 2.0) < tol || slope_∇pe > 2.0
    end
end

@testset "Order verification (electron energy)" begin
    include("order_verification/ovs_funcs.jl")
    include("order_verification/ovs_energy.jl")
    refinements = refines(6, 20, 2)

    # Test spatial order of accuracy of implicit solver and crank-nicholson on L1, L2, and L∞ norms
    slopes_nϵ, norms_nϵ = test_refinements(OVS_Energy.verify_energy, refinements, [1, 2, Inf])

    # Check that electron energy is solved to at least first order
    for slope in slopes_nϵ
        @test abs(slope - 2.0) < 0.2 || slope > 2.0
    end
end

@testset "Order verification (neutrals and ions)" begin
    include("order_verification/ovs_funcs.jl")
    include("order_verification/ovs_ions.jl")
    refinements = refines(5, 40, 2)

    limiter = HallThruster.minmod
    flux_names = ("HLLE", "Rusanov")
    fluxes = (HallThruster.HLLE, HallThruster.rusanov)
    WENO_names = ("WENO off", "WENO on")
    WENOs = (false, true)

    for (flux, flux_name) in zip(fluxes, flux_names)
        for (WENO, WENO_name) in zip(WENOs, WENO_names)
            for reconstruct in (false, )
                scheme = HallThruster.HyperbolicScheme(flux, limiter, reconstruct, WENO)

                slopes, norms = test_refinements(ncells -> OVS_Ions.solve_ions(ncells, scheme, false), refinements, [1, 2, Inf])

                theoretical_order = 1 + reconstruct
                for slope in slopes
                    if WENO
                        println("WENO slope: ", slope)
                    else
                        @test abs(slope - theoretical_order) < 0.2 || slope > theoretical_order
                    end
                end
            end
        end
    end
end
=======
using Test, Documenter, HallThruster, StaticArrays, BenchmarkTools, Symbolics, Statistics, LinearAlgebra, DelimitedFiles

doctest(HallThruster)

include("unit_tests/test_gas.jl")
include("unit_tests/test_conservation_laws.jl")
include("unit_tests/test_limiters.jl")
include("unit_tests/test_reactions.jl")
include("unit_tests/test_misc.jl")
include("unit_tests/test_electrons.jl")
include("unit_tests/test_boundary_conditions.jl")
include("unit_tests/test_walls.jl")
include("unit_tests/test_initialization.jl")

@testset "Order verification (potential and gradients)" begin
    include("order_verification/ovs_funcs.jl")
    include("order_verification/ovs_potential.jl")
    refinements = refines(4, 10, 2)
    # check that first-order convergence is maintained for L1, L2, and L∞ norms

    for p in (1, 2, Inf)
        (slope_ϕ,), norms_ϕ =  test_refinements(OVS_Potential.verify_potential, refinements, p)
        (slope_∇ϕ, slope_∇pe, slope_ue), norms_grad =  test_refinements(OVS_Potential.verify_gradients, refinements, p)

        tol = 0.15

        # Check that potential and gradients are first order or better
        @test abs(slope_ϕ - 1.0) < tol || slope_ϕ > 1.0
        # Check that potential gradient and ue are first order or better
        @test abs(slope_∇ϕ - 1.0) < tol || slope_∇ϕ > 1.0
        @test abs(slope_ue - 1.0) < tol || slope_ue > 1.0
        # Check that pressure gradient is second order or better
        @test abs(slope_∇pe - 2.0) < tol || slope_∇pe > 2.0
    end
end

@testset "Order verification (electron energy)" begin
    include("order_verification/ovs_funcs.jl")
    include("order_verification/ovs_energy.jl")
    refinements = refines(6, 20, 2)

    # Test spatial order of accuracy of implicit solver and crank-nicholson on L1, L2, and L∞ norms
    slopes_nϵ, norms_nϵ = test_refinements(OVS_Energy.verify_energy, refinements, [1, 2, Inf])

    # Check that electron energy is solved to at least first order
    for slope in slopes_nϵ
        @test abs(slope - 2.0) < 0.2 || slope > 2.0
    end
end

@testset "Order verification (neutrals and ions)" begin
    include("order_verification/ovs_funcs.jl")
    include("order_verification/ovs_ions.jl")
    refinements = refines(5, 40, 2)

    limiter = HallThruster.minmod
    flux_names = ("HLLE", "Rusanov")
    fluxes = (HallThruster.HLLE, HallThruster.rusanov)
    WENO_names = ("WENO off", "WENO on")
    WENOs = (false, true)

    for (flux, flux_name) in zip(fluxes, flux_names)
        for (WENO, WENO_name) in zip(WENOs, WENO_names)
            for reconstruct in (false, )
                scheme = HallThruster.HyperbolicScheme(flux, limiter, reconstruct, WENO)

                slopes, norms = test_refinements(ncells -> OVS_Ions.solve_ions(ncells, scheme, false), refinements, [1, 2, Inf])

                theoretical_order = 1 + reconstruct
                for slope in slopes
                    if WENO
                        println("WENO slope: ", slope)
                    else
                        @test abs(slope - theoretical_order) < 0.2 || slope > theoretical_order
                    end
                end
            end
        end
    end
end
>>>>>>> a1ca947e
<|MERGE_RESOLUTION|>--- conflicted
+++ resolved
@@ -1,85 +1,3 @@
-<<<<<<< HEAD
-using Test, Documenter, HallThruster, StaticArrays, BenchmarkTools, Symbolics, Statistics, LinearAlgebra
-
-doctest(HallThruster)
-
-include("unit_tests/test_gas.jl")
-include("unit_tests/test_conservation_laws.jl")
-include("unit_tests/test_limiters.jl")
-include("unit_tests/test_reactions.jl")
-include("unit_tests/test_misc.jl")
-include("unit_tests/test_electrons.jl")
-include("unit_tests/test_boundary_conditions.jl")
-include("unit_tests/test_walls.jl")
-include("unit_tests/test_initialization.jl")
-
-@testset "Order verification (potential and gradients)" begin
-    include("order_verification/ovs_funcs.jl")
-    include("order_verification/ovs_potential.jl")
-    refinements = refines(4, 10, 2)
-
-    # check that first-order convergence is maintained for L1, L2, and L∞ norms
-    for p in (1, 2, Inf)
-        (slope_ϕ,), norms_ϕ =  test_refinements(OVS_Potential.verify_potential, refinements, p)
-        (slope_∇ϕ, slope_∇pe, slope_ue), norms_grad =  test_refinements(OVS_Potential.verify_gradients, refinements, p)
-
-        tol = 0.15
-
-        # Check that potential and gradients are first order or better
-        @test abs(slope_ϕ - 1.0) < tol || slope_ϕ > 1.0
-        # Check that potential gradient and ue are first order or better
-        @test abs(slope_∇ϕ - 1.0) < tol || slope_∇ϕ > 1.0
-        @test abs(slope_ue - 1.0) < tol || slope_ue > 1.0
-        # Check that pressure gradient is second order or better
-        @test abs(slope_∇pe - 2.0) < tol || slope_∇pe > 2.0
-    end
-end
-
-@testset "Order verification (electron energy)" begin
-    include("order_verification/ovs_funcs.jl")
-    include("order_verification/ovs_energy.jl")
-    refinements = refines(6, 20, 2)
-
-    # Test spatial order of accuracy of implicit solver and crank-nicholson on L1, L2, and L∞ norms
-    slopes_nϵ, norms_nϵ = test_refinements(OVS_Energy.verify_energy, refinements, [1, 2, Inf])
-
-    # Check that electron energy is solved to at least first order
-    for slope in slopes_nϵ
-        @test abs(slope - 2.0) < 0.2 || slope > 2.0
-    end
-end
-
-@testset "Order verification (neutrals and ions)" begin
-    include("order_verification/ovs_funcs.jl")
-    include("order_verification/ovs_ions.jl")
-    refinements = refines(5, 40, 2)
-
-    limiter = HallThruster.minmod
-    flux_names = ("HLLE", "Rusanov")
-    fluxes = (HallThruster.HLLE, HallThruster.rusanov)
-    WENO_names = ("WENO off", "WENO on")
-    WENOs = (false, true)
-
-    for (flux, flux_name) in zip(fluxes, flux_names)
-        for (WENO, WENO_name) in zip(WENOs, WENO_names)
-            for reconstruct in (false, )
-                scheme = HallThruster.HyperbolicScheme(flux, limiter, reconstruct, WENO)
-
-                slopes, norms = test_refinements(ncells -> OVS_Ions.solve_ions(ncells, scheme, false), refinements, [1, 2, Inf])
-
-                theoretical_order = 1 + reconstruct
-                for slope in slopes
-                    if WENO
-                        println("WENO slope: ", slope)
-                    else
-                        @test abs(slope - theoretical_order) < 0.2 || slope > theoretical_order
-                    end
-                end
-            end
-        end
-    end
-end
-=======
 using Test, Documenter, HallThruster, StaticArrays, BenchmarkTools, Symbolics, Statistics, LinearAlgebra, DelimitedFiles
 
 doctest(HallThruster)
@@ -159,5 +77,4 @@
             end
         end
     end
-end
->>>>>>> a1ca947e
+end