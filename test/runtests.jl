--- conflicted
+++ resolved
@@ -1,1158 +1,444 @@
-<<<<<<< HEAD
-using Test, Documenter, HallThruster, StaticArrays, BenchmarkTools, Symbolics, Statistics, LinearAlgebra
-
-
-doctest(HallThruster)
-
-@testset "Gas and species tests" begin
-    @test repr(HallThruster.Krypton) == "Krypton"
-    @test repr(HallThruster.Electron) == "e-"
-    @test repr(HallThruster.Species(HallThruster.Xenon, 1)) == "Xe+"
-    @test repr(HallThruster.Species(HallThruster.Xenon, 3)) == "Xe3+"
-    @test repr(HallThruster.Species(HallThruster.Xenon, 0)) == "Xe"
-
-    M = 5.
-    γ = 1.
-    gas = HallThruster.Gas("Fake", "Fa"; γ, M)
-    @test repr(gas) == "Fake"
-    @test gas.m == M / HallThruster.NA
-    @test gas.R == HallThruster.R0 / M
-    @test gas.cp == γ / (γ - 1) * gas.R
-    @test gas.cv == gas.cp - gas.R
-
-end
-
-@testset "Conservation law systems and fluids" begin
-    let Xe_0 = HallThruster.Species(HallThruster.Xenon, 0)
-        @test HallThruster.Fluid(Xe_0, HallThruster.ContinuityOnly(u = 300, T = 300)) |> HallThruster.nvars == 1
-        @test HallThruster.Fluid(Xe_0, HallThruster.IsothermalEuler(T = 300)) |> HallThruster.nvars == 2
-        @test HallThruster.Fluid(Xe_0, HallThruster.EulerEquations()) |> HallThruster.nvars == 3
-    end
-end
-
-let Xenon = HallThruster.Xenon,
-    Fluid = HallThruster.Fluid,
-    ContinuityOnly = HallThruster.ContinuityOnly,
-    IsothermalEuler = HallThruster.IsothermalEuler,
-    EulerEquations = HallThruster.EulerEquations,
-    temperature = HallThruster.temperature,
-    pressure = HallThruster.pressure,
-    density = HallThruster.density,
-    number_density = HallThruster.number_density,
-    velocity = HallThruster.velocity,
-    stagnation_energy = HallThruster.stagnation_energy,
-    static_energy = HallThruster.static_energy,
-    sound_speed = HallThruster.sound_speed,
-    mach_number = HallThruster.mach_number,
-    stagnation_enthalpy = HallThruster.stagnation_enthalpy,
-    static_enthalpy = HallThruster.static_enthalpy,
-    critical_sound_speed = HallThruster.critical_sound_speed,
-    m = HallThruster.m,
-    γ = HallThruster.γ,
-    R = HallThruster.R,
-    cp = HallThruster.cp,
-    cv = HallThruster.cv,
-    kB = HallThruster.kB,
-    flux = HallThruster.flux,
-    HLLE = HallThruster.HLLE,
-    upwind = HallThruster.upwind,
-    HLLE! = HallThruster.HLLE!,
-    upwind! = HallThruster.upwind!,
-    Xe_0 = HallThruster.Species(HallThruster.Xenon, 0),
-
-    R = Xenon.R
-
-    ρ = 1.0
-	T = 300
-	u = 300
-	ϵ = Xenon.cv * T + 0.5 * u^2
-	mXe = Xenon.m
-
-	continuity_eq = Fluid(Xe_0, ContinuityOnly(; u, T))
-	continuity_state = [ρ]
-	continuity = (continuity_state, continuity_eq)
-
-	isothermal_eq = Fluid(Xe_0, IsothermalEuler(T))
-	isothermal_state = [ρ, ρ * u]
-	isothermal = (isothermal_state, isothermal_eq)
-
-	euler_eq = Fluid(Xe_0, EulerEquations())
-	euler_state = [ρ, ρ * u, ρ * ϵ]
-	euler = (euler_state, euler_eq)
-
-	laws = [continuity, isothermal, euler]
-
-    function test_property(property, laws)
-		initval = 0.0
-		for (i, (U, f)) in enumerate(laws)
-			if i == 1
-				initval = property(U, f)
-			else
-				if property(U, f) ≉ initval
-					return false
-				end
-			end
-		end
-		return true
-	end
-
-    @testset "Thermodynamic property computation" begin
-		# Check to make sure our property checking code works
-		function fake_property(U, f::Fluid)
-            if f.conservation_laws.type == :EulerEquations
-                return 2
-            else
-                return 1
-            end
-        end
-        #@test !test_property(fake_property, laws)
-
-		# Check that thermodynamic property computations give identical
-		# results for the different fluid types
-		@test test_property(temperature, laws)
-		@test test_property(pressure, laws)
-		@test test_property(density, laws)
-		@test test_property(number_density, laws)
-		@test test_property(velocity, laws)
-		@test test_property(stagnation_energy, laws)
-		@test test_property(static_energy, laws)
-		@test test_property(sound_speed, laws)
-		@test test_property(mach_number, laws)
-		@test test_property(stagnation_enthalpy, laws)
-		@test test_property(static_enthalpy, laws)
-		@test test_property(critical_sound_speed, laws)
-		# Check that properties are being computed correctly
-		@test temperature(continuity...) ≈ T
-		@test velocity(continuity...) ≈ u
-		@test number_density(continuity...) ≈ ρ / m(continuity_eq)
-		@test density(continuity...) ≈  ρ
-		@test pressure(continuity...) ≈ ρ * HallThruster.Xenon.R * T
-		@test static_energy(continuity...) ≈ cv(continuity_eq) * T
-		@test stagnation_energy(continuity...) ≈ cv(continuity_eq) * T + 0.5 * u^2
-		@test static_enthalpy(continuity...) ≈ cp(continuity_eq) * T
-		@test stagnation_enthalpy(continuity...) ≈ cp(continuity_eq) * T + 0.5 * u^2
-		@test sound_speed(continuity...) ≈ √(γ(continuity_eq) * R * T)
-	end
-
-    continuity_state_2 = continuity_state * 2
-	isothermal_state_2 = isothermal_state * 2
-	euler_state_2 = euler_state * 2
-
-    @testset "Flux computation" begin
-        pe = 0.0
-		p = ρ * R * T 
-		f_euler = (ρ * u, ρ * u^2 + p, ρ * u * (ϵ + p / ρ))
-		@test flux(continuity..., pe) == (f_euler[1], 0.0, 0.0)
-		@test flux(isothermal..., pe) == (f_euler[1], f_euler[2], 0.0)
-		@test flux(euler..., pe) == f_euler
-
-        coupled = false
-        F = [0.0, 0.0, 0.0]
-
-		# HLLE flux
-		@test HLLE!([0.0],continuity_state, continuity..., pe, pe, coupled)[1] == flux(continuity..., pe)[1]
-		@test HLLE!(F[1:2], isothermal_state, isothermal..., pe, pe, coupled)[1:2] == flux(isothermal..., pe)[1:2] |> collect
-		@test HLLE!(F[1:3], euler_state, euler..., pe, pe, coupled) == flux(euler..., pe) |> collect
-
-		@test upwind!([0.0], continuity_state, continuity_state_2, continuity_eq, pe, pe, coupled)[1] ==
-			flux(continuity..., pe)[1]
-
-		@test upwind!(F[1:2], isothermal_state, isothermal_state_2, isothermal_eq, pe, pe, coupled) ==
-			flux(isothermal..., pe)[1:2]  |> collect
-
-		isothermal_state_2[2] *= -2
-
-		@test upwind!(F[1:2], isothermal_state, isothermal_state_2, isothermal_eq, pe, pe, coupled)[1:2] ==
-			flux(isothermal_state_2, isothermal_eq, pe)[1:2]  |> collect
-
-		@test upwind!(F[1:3], euler_state, euler_state_2, euler_eq, pe, pe, coupled) == flux(euler..., pe) |> collect
-
-		euler_state_2[2] *= -2
-
-		@test upwind!(F[1:3], euler_state, euler_state_2, euler_eq, pe, pe, coupled) ==
-			flux(euler_state_2, euler_eq, pe) |> collect
-	end
-    U1 = [continuity_state; isothermal_state; euler_state]
-	U2 = [continuity_state_2; isothermal_state_2; euler_state_2]
-	U = hcat(U1, U1, U2, U2)
-	nconservative, ncells = size(U)
-	nedges = ncells - 1
-	UL = zeros(nconservative, nedges)
-	UR = zeros(nconservative, nedges)
-	F = zeros(nconservative, nedges)
-
-	function no_limiter(r)
-    r
-end
-scheme = (reconstruct = false, flux_function = upwind!, limiter = no_limiter)
-
-    coupled = false
-
-	HallThruster.compute_edge_states!(UL, UR, U, scheme)
-
-	UL_expected = hcat(U1, U1, U2)
-	UR_expected = hcat(U1, U2, U2)
-    pe = [0.0, 0.0, 0.0, 0.0]
-
-	fluids = [continuity_eq, isothermal_eq, euler_eq]
-	fluid_ranges = HallThruster.ranges(fluids)
-
-	HallThruster.compute_fluxes!(F, UL, UR, fluids, fluid_ranges, scheme, pe, coupled)
-
-	F1 = [
-		flux(U1[1:1], continuity_eq, pe[1]);
-		flux(U1[2:3], isothermal_eq, pe[1]);
-		flux(U1[4:6], euler_eq, pe[1]);
-	]
-
-	F2 = [
-		flux(U1[1:1], continuity_eq, pe[1]);
-		flux(U2[2:3], isothermal_eq, pe[1]);
-		flux(U2[4:6], euler_eq, pe[1]);
-	]
-
-	F1_continuity = flux(U1[1:1], continuity_eq, pe[1])[1]
-	F2_continuity = flux(U2[1:1], continuity_eq, pe[1])[1]
-	F_continuity = hcat(F1_continuity, F1_continuity, F2_continuity)
-
-	F1_isothermal = flux(U1[2:3], isothermal_eq, pe[1])[1:2] |> collect
-	F2_isothermal = flux(U2[2:3], isothermal_eq, pe[1])[1:2] |> collect
-	F_isothermal = hcat(F1_isothermal, F2_isothermal, F2_isothermal)
-
-	F1_euler = flux(U1[4:6], euler_eq, pe[1]) |> collect
-	F2_euler = flux(U2[4:6], euler_eq, pe[1]) |> collect
-	F_euler = hcat(F1_euler, F2_euler, F2_euler)
-
-	F_expected = vcat(F_continuity, F_isothermal, F_euler)
-
-	@testset "More flux tests" begin
-		@test UL_expected == UL
-		@test UR_expected == UR
-		@test fluid_ranges == [1:1, 2:3, 4:6]
-		@test F ≈ F_expected
-	end
-end
-
-@testset "Update computations" begin
-    u = [1.0, 1.0, 0.0, 2.0, 0.0, 3.0, 0.0, 0.0]
-    ncharge = 3
-    config = (; ncharge = ncharge)
-    index = (; ρi = [2, 4, 6])
-    params = (config = config, index = index)
-    @test HallThruster.electron_density(u, params) == 1 + 4 + 9.
-end
-
-@testset "Limiter tests" begin
-    no_limiter = HallThruster.FluxLimiter(identity)
-
-    limiters = [
-        no_limiter,
-        HallThruster.koren,
-        HallThruster.minmod,
-        HallThruster.osher,
-        HallThruster.superbee,
-        HallThruster.van_albada,
-        HallThruster.van_albada_2,
-        HallThruster.van_leer
-    ]
-
-    for limiter in limiters
-        @test limiter(0) == 0
-        @test limiter(-1) == 0
-        @test limiter(1) == 1
-    end
-
-    @test no_limiter(100) == 100
-    @test HallThruster.superbee(100) == 2
-    @test HallThruster.minmod(100) == 1
-end
-
-@testset "Ionization tests" begin
-    Xe_0 = HallThruster.Species(HallThruster.Xenon, 0)
-    Xe_I = HallThruster.Species(HallThruster.Xenon, 1)
-    Xe_II = HallThruster.Species(HallThruster.Xenon, 2)
-    Xe_III = HallThruster.Species(HallThruster.Xenon, 3)
-
-    rxn_0_I = HallThruster.IonizationReaction(Xe_0, Xe_I, Te -> 0.0)
-    rxn_0_II = HallThruster.IonizationReaction(Xe_0, Xe_II, Te -> 0.0)
-    rxn_0_III = HallThruster.IonizationReaction(Xe_0, Xe_III, Te -> 0.0)
-    rxn_I_III = HallThruster.IonizationReaction(Xe_I, Xe_III, Te -> 0.0)
-    @test repr(rxn_0_I) == "e- + Xe -> 2e- + Xe+"
-    @test repr(rxn_0_II) == "e- + Xe -> 3e- + Xe2+"
-    @test repr(rxn_0_III) == "e- + Xe -> 4e- + Xe3+"
-    @test repr(rxn_I_III) == "e- + Xe+ -> 3e- + Xe3+"
-
-    @test HallThruster.rate_coeff_filename(Xe_0, Xe_II, "ionization") == "ionization_Xe_Xe2+.dat"
-
-    @test_throws(ArgumentError, HallThruster.load_ionization_reaction(Xe_II, Xe_0))
-    @test !isnothing(HallThruster.load_ionization_reaction(Xe_0, Xe_II))
-end
-
-@testset "Miscellaneous tests" begin
-    @test HallThruster.left_edge(1) == 0
-    @test HallThruster.right_edge(1) == 1
-    @test HallThruster.electron_density([1.0, 2.0, 0.0, 3.0, 0.0, 0.0], (config = (; ncharge = 2), index = (; ρi = [2, 4]))) == 8.0
-end
-
-@testset "Linear algebra tests" begin
-    A = Tridiagonal(ones(3), -2.6 * ones(4), ones(3))
-    b = [-240., 0, 0, -150]
-    @test A\b == HallThruster.tridiagonal_solve(A, b)
-end
-
-@testset "Linear Interpolation tests" begin
-
-    xs = 1:100
-    ys = xs .+ 0.1
-    @test [HallThruster.find_left_index(y, xs) for y in ys] == collect(xs)
-    @test HallThruster.find_left_index(1000, xs) == 100
-    @test HallThruster.find_left_index(-1000, xs) == 0
-
-    xs = [1., 2.]
-    ys = [1., 2.]
-    ℓ = HallThruster.LinearInterpolation(xs, ys)
-    @test ℓ isa HallThruster.LinearInterpolation{Float64, Float64}
-    @test ℓ(1.5) == 1.5
-
-    ys = [1., 2., 3.]
-    @test_throws(ArgumentError, HallThruster.LinearInterpolation(xs, ys))
-end
-
-@testset "Boundary condition tests" begin
-    BC1 = HallThruster.Dirichlet([1.0, 1.0, 1.0])
-    U = zeros(3, 5)
-    @test typeof(BC1) <: HallThruster.BoundaryCondition
-    HallThruster.apply_bc!(U, BC1, :left, 0.0, 0.0)
-    @test U[:, 1] == BC1.state
-    HallThruster.apply_bc!(U, BC1, :right, 0.0, 0.0)
-    @test U[:, end] == BC1.state
-    @test_throws(ArgumentError, HallThruster.apply_bc!(U, BC1, :not_left_or_right, 0.0, 0.0))
-
-    BC2 = HallThruster.Neumann()
-    HallThruster.apply_bc!(U, BC2, :left, 0.0, 0.0)
-    @test U[:, 1] == zeros(3)
-    HallThruster.apply_bc!(U, BC2, :right, 0.0, 0.0)
-    @test U[:, end] == zeros(3)
-    @test_throws(ArgumentError, HallThruster.apply_bc!(U, BC2, :not_left_or_right, 0.0, 0.0))
-end
-
-@testset "Electron transport tests" begin
-    Tev = 30 #[eV]
-    m = HallThruster.Xenon.m #
-    Te = Tev*HallThruster.e/HallThruster.kB #
-    ne = 1e18 #[#/m^3]
-    nn = 0.5e18 #[#/m^3]
-    B = 1.0
-    ν_an = 0.0
-    σ_en = 6.6e-19*((Tev/4 - 0.1)/(1 + (Tev/4)^1.6)) #[m^2]
-    @test σ_en ≈ HallThruster.σ_en(Tev)
-    ln_λ = 23 - 0.5*log(1e-6*ne/Tev^3)
-    @test ln_λ ≈ HallThruster.ln_λ(ne, Tev)
-    ν_c = σ_en*nn*sqrt(8*HallThruster.kB*Te/pi/m) + 2.9e-12*ne*ln_λ/(Tev)^1.5
-    #@test ν_c ≈ HallThruster.get_v_c(Tev, nn, ne, m) #can't pass if Landmark set
-    μ_e = HallThruster.e/(HallThruster.mₑ * ν_c)/(1+(HallThruster.e*B/(HallThruster.mₑ*ν_c))^2)
-    #@test μ_e ≈ HallThruster.cf_electron_transport(ν_an, ν_c, B) can't pass if Landmark set
-end
-
-#=
-@testset "Simulation setup tests" begin
-    @test SPT_100 isa HallThruster.Geometry1D
-    @test HallThruster.channel_area(SPT_100) == π * (0.05^2 - 0.0345^2)
-
-    species = [
-        HallThruster.Species(HallThruster.Xenon, 0),
-        HallThruster.Species(HallThruster.Xenon, 1),
-        HallThruster.Species(HallThruster.Xenon, 2),
-        HallThruster.Species(HallThruster.Xenon, 3),
-    ]
-
-    @test HallThruster.get_species(simulation) == species
-
-    _, fluids, fluid_ranges, species_range_dict = HallThruster.configure_simulation(simulation)
-
-    @test fluids == [
-        HallThruster.Fluid(species[1], HallThruster.ContinuityOnly(u = 300.0, T = 500.0)),
-        HallThruster.Fluid(species[2], HallThruster.IsothermalEuler(T = 500.0)),
-        HallThruster.Fluid(species[3], HallThruster.IsothermalEuler(T = 500.0)),
-        HallThruster.Fluid(species[4], HallThruster.IsothermalEuler(T = 500.0)),
-    ]
-
-    @test fluid_ranges == [1:1, 2:3, 4:5, 6:7]
-
-    @test species_range_dict == Dict{HallThruster.Species, UnitRange{Int64}}(
-        species[1] => fluid_ranges[1],
-        species[2] => fluid_ranges[2],
-        species[3] => fluid_ranges[3],
-        species[4] => fluid_ranges[4]
-    )
-
-    z_cell, z_edge = HallThruster.generate_grid(SPT_100, simulation.ncells)
-    @test z_cell[1] == z_edge[1] && z_cell[end] == z_edge[end]
-    @test z_cell[2] == 0.5 * (z_edge[2] + z_edge[1])
-    @test z_edge[2] - z_edge[1] == (SPT_100.domain[2] - SPT_100.domain[1]) / simulation.ncells
-    @test z_cell[3] - z_cell[2] == (SPT_100.domain[2] - SPT_100.domain[1]) / simulation.ncells
-    
-    U, (F, UL, UR, Q) = HallThruster.allocate_arrays(simulation)
-    @test size(U, 1) == size(F, 1) == size(UL, 1) == size(UR, 1) == size(Q, 1)
-    nvariables = size(U, 1)
-    @test nvariables == 1 + 6 + 3
-    
-    @test size(U, 2) == simulation.ncells+2
-    @test size(UL, 2) == size(UR, 2) == size(F, 2) == simulation.ncells+1
-    
-    mdot = 5e-6 # kg/s
-    un = 300 # m/s
-    A = π * (0.05^2 - 0.0345^2) # m^2
-    m_atom = HallThruster.Xenon.M / HallThruster.NA
-
-    @test m_atom == HallThruster.Xenon.m
-    nn = mdot / un / A / m_atom
-
-    @test nn == HallThruster.inlet_neutral_density(simulation)
-    
-    HallThruster.initial_condition!(U, z_cell, simulation, fluid_ranges)
-
-    @test U[end, :] == ϕ_func.(z_cell)
-    @test U[end-1, :] == 6 .* ni_func.(z_cell)
-    @test U[end-2, :] == Te_func.(z_cell)
-    
-    @show maximum(U[end-2, :])
-
-    @test all(U[1, :] .== nn)
-    @test U[2, :] == ni_func.(z_cell)
-    @test U[3, :] == un .* ni_func.(z_cell)
-    @test U[4, :] == ni_func.(z_cell)
-    @test U[5, :] == un .* ni_func.(z_cell)
-    @test U[6, :] == ni_func.(z_cell)
-    @test U[7, :] == un .* ni_func.(z_cell)
-
-    cache = (F, UL, UR, Q)
-
-    scheme = simulation.scheme
-
-    reactions = HallThruster.load_ionization_reactions(species)
-
-    params = (;
-        cache,
-        fluids,
-        fluid_ranges,
-        species_range_dict,
-        z_cell,
-        z_edge,
-        reactions,
-        scheme
-    )
-    #dU = zeros(size(U))
-    #@time HallThruster.update!(dU, U, params, 0.0)
-end
-
-# TODO: using any of the SSP methods, this fails sometimes and succeeds others, in a way that seems independent of CFL number
-@testset "Freestream preservation" begin
-    include("freestream_preservation.jl")
-    test_preservation(0.9)
-end
-=#
-######################################
-#computations for MMS OVS
-
-
-const MMS_CONSTS = (
-    CFL = 0.1, 
-    n_cells_start = 10,
-    fluid = HallThruster.Xenon,
-    max_end_time = 300e-5,
-    refinements = 3,
-    n_waves = 2.0,
-    u_constant = 300.0, #for continuity
-    T_constant = 300.0, #for continuity and isothermal
-    L = HallThruster.SPT_100.domain[2]-HallThruster.SPT_100.domain[1],
-    n0 = 2000.0,
-    nx = 1000.0,
-    u0 = 300.0,
-    ux = 100.0,
-    T0 = 300.0,
-    Tx = 100.0
-)
-
-#=
-@variables x t
-Dt = Differential(t)
-Dx = Differential(x)
-
-n_manufactured = MMS_CONSTS.n0 + MMS_CONSTS.nx*cos(2 * π * MMS_CONSTS.n_waves * x / MMS_CONSTS.L)
-u_manufactured = MMS_CONSTS.u0 + MMS_CONSTS.ux*sin(2 * π * x / MMS_CONSTS.L) #MMS_CONSTS.u0 + MMS_CONSTS.ux*x/MMS_CONSTS.L
-T_manufactured = MMS_CONSTS.u0 + MMS_CONSTS.ux*x/MMS_CONSTS.L
-E = MMS_CONSTS.fluid.cv*T_manufactured + 0.5*u_manufactured*u_manufactured
-
-
-RHS_1 = Dt(n_manufactured) + Dx(n_manufactured * MMS_CONSTS.u_constant)
-RHS_2 = Dt(n_manufactured) + Dx(n_manufactured * u_manufactured)
-RHS_3 = Dt(n_manufactured * u_manufactured) + Dx(n_manufactured * u_manufactured^2 + n_manufactured*HallThruster.kB*MMS_CONSTS.T_constant)
-RHS_4 = Dt(n_manufactured) + Dx(n_manufactured * u_manufactured)
-RHS_5 = Dt(n_manufactured * u_manufactured) + Dx(n_manufactured * u_manufactured^2 + n_manufactured*HallThruster.kB*T_manufactured)
-RHS_6 = Dt(n_manufactured*E) + Dx((n_manufactured*E + n_manufactured*HallThruster.kB*T_manufactured)*u_manufactured)
-
-
-derivs = expand_derivatives.([RHS_1, RHS_2, RHS_3])
-conservative_func = build_function([n_manufactured, n_manufactured, n_manufactured*u_manufactured], [x, t]) # n_manufactured, n_manufactured*u_manufactured, n_manufactured*E
-
-RHS_func = build_function(derivs, [x])
-mms! = eval(RHS_func[2]) #return [1] as RHS_1 and [2] as RHS_2, mms([3 3])
-mms_conservative = eval(conservative_func[1])
-
-include("ovs_mms.jl")
-
-@testset "Order verification studies with MMS, set 1: upwind, no reconstruct" begin
-    results = perform_OVS(; MMS_CONSTS = MMS_CONSTS, fluxfn = HallThruster.upwind!, reconstruct = false)
-    L_1, L_inf = evaluate_slope(results, MMS_CONSTS)
-    expected_slope = 1
-    for i in 1:size(results[1].u_exa)[1]
-        @test L_1[i] ≈ expected_slope atol = expected_slope*1
-        println("Row $(i), L_1 $(L_1[i])")
-        @test L_inf[i] ≈ expected_slope atol = expected_slope*1
-        println("Row $(i), L_inf $(L_inf[i])")
-    end 
-    for i in 1:length(results)
-        println("Simulation with $(results[i].ncells) cells and dt $(results[i].timestep[end]) converged after $(round(results[i].solution.t[1]/results[i].timestep[end])) timesteps at time $(results[i].solution.t[end])")
-    end
-    #=
-    p1 = Plots.plot(xlabel = "log_h", ylabel = "log_E")
-    Plots.plot!(p1, log.([1/length(results[i].z_cells) for i in 1:length(results)]), log.([results[i].L_1[1] for i in 1:length(results)]), title = "L_1 neutral continuity", label = false)
-    p2 = Plots.plot(xlabel = "log_h", ylabel = "log_E")
-    Plots.plot!(p2, log.([1/length(results[i].z_cells) for i in 1:length(results)]), log.([results[i].L_inf[1] for i in 1:length(results)]), title = "L_inf neutral continuity", label = false)
-    p3 = Plots.plot(xlabel = "log_h", ylabel = "log_E")
-    Plots.plot!(p3, log.([1/length(results[i].z_cells) for i in 1:length(results)]), log.([results[i].L_1[2] for i in 1:length(results)]), title = "L_1 ion continuity", label = false)
-    p4 = Plots.plot(xlabel = "log_h", ylabel = "log_E")
-    Plots.plot!(p4, log.([1/length(results[i].z_cells) for i in 1:length(results)]), log.([results[i].L_inf[2] for i in 1:length(results)]), title = "L_inf ion continuity", label = false)
-    p5 = Plots.plot(xlabel = "log_h", ylabel = "log_E")
-    Plots.plot!(p5, log.([1/length(results[i].z_cells) for i in 1:length(results)]), log.([results[i].L_1[3] for i in 1:length(results)]), title = "L_1 ion momentum", label = false)
-    p6 = Plots.plot(xlabel = "log_h", ylabel = "log_E")
-    Plots.plot!(p6, log.([1/length(results[i].z_cells) for i in 1:length(results)]), log.([results[i].L_inf[3] for i in 1:length(results)]), title = "L_inf ion momentum", label = false)
-    p7 = Plots.plot!(p1, p2, p3, p4, p5, p6, layout = (3, 2), size = (1000, 500),  margin=5Plots.mm)
-    Plots.png(p7, "alfa")=#
-end
-
-@testset "Order verification studies with MMS, set 2: HLLE, no reconstruct" begin
-    results = perform_OVS(; MMS_CONSTS = MMS_CONSTS, fluxfn = HallThruster.HLLE!, reconstruct = false)
-    L_1, L_inf = evaluate_slope(results, MMS_CONSTS)
-    expected_slope = 1
-    for i in 1:size(results[1].u_exa)[1]
-        @test L_1[i] ≈ expected_slope atol = expected_slope*1
-        println("Row $(i), L_1 $(L_1[i])")
-        @test L_inf[i] ≈ expected_slope atol = expected_slope*1
-        println("Row $(i), L_inf $(L_inf[i])")
-    end 
-    for i in 1:length(results)
-        println("Simulation with $(results[i].ncells) cells and dt $(results[i].timestep[end]) converged after $(round(results[i].solution.t[1]/results[i].timestep[end])) timesteps at time $(results[i].solution.t[end])")
-    end
-end
-
-
-@testset "Order verification studies with MMS, set 3: upwind, minmod reconstruct" begin
-    results = perform_OVS(; MMS_CONSTS = MMS_CONSTS, fluxfn = HallThruster.upwind!, reconstruct = true)
-    L_1, L_inf = evaluate_slope(results, MMS_CONSTS)
-    expected_slope = 2
-    for i in 1:size(results[1].u_exa)[1]
-        @test L_1[i] ≈ expected_slope atol = expected_slope*1
-        println("Row $(i), L_1 $(L_1[i])")
-        @test L_inf[i] ≈ expected_slope atol = expected_slope*1
-        println("Row $(i), L_inf $(L_inf[i])")
-    end 
-    for i in 1:length(results)
-        println("Simulation with $(results[i].ncells) cells and dt $(results[i].timestep[1]) converged after $(round(results[i].solution.t[1]/results[i].timestep[1])) timesteps at time $(results[i].solution.t[1])")
-    end
-end
-
-@testset "Order verification studies with MMS, set 4: HLLE, minmod reconstruct" begin
-    results = perform_OVS(; MMS_CONSTS = MMS_CONSTS, fluxfn = HallThruster.HLLE!, reconstruct = true)
-    L_1, L_inf = evaluate_slope(results, MMS_CONSTS)
-    expected_slope = 2
-    for i in 1:size(results[1].u_exa)[1]
-        @test L_1[i] ≈ expected_slope atol = expected_slope*1
-        println("Row $(i), L_1 $(L_1[i])")
-        @test L_inf[i] ≈ expected_slope atol = expected_slope*1
-        println("Row $(i), L_inf $(L_inf[i])")
-    end 
-    for i in 1:length(results)
-        println("Simulation with $(results[i].ncells) cells and dt $(results[i].timestep[1]) converged after $(round(results[i].solution.t[1]/results[i].timestep[1])) timesteps at time $(results[i].solution.t[1])")
-    end
-end=#
-
-include("ovs_mms.jl")
-
-@testset "Potential solver comparison with analytic solution for d^2x/dy^2 = 50000, Dirichlet boundaries" begin
-    results = perform_OVS_potential(; MMS_CONSTS, fluxfn = HallThruster.HLLE!, reconstruct = false)
-    L_1, L_inf = evaluate_slope(results, MMS_CONSTS)
-    expected_slope = 2
-    @test mean(results[i].L_1 for i in 1:MMS_CONSTS.refinements) < 1e-10
-    println("Mean L_1 error $(mean(results[i].L_1 for i in 1:MMS_CONSTS.refinements))")
-    @test mean(results[i].L_inf for i in 1:MMS_CONSTS.refinements) < 1e-10
-    println("Mean L_inf error $(mean(results[i].L_inf for i in 1:MMS_CONSTS.refinements))")
-    #=
-    p1 = Plots.plot(xlabel = "log_h", ylabel = "log_E")
-    Plots.plot!(p1, log.([1/length(results[i].z_cells) for i in 1:length(results)]), log.([results[i].L_1[1] for i in 1:length(results)]), title = "L_1", label = false)
-    p2 = Plots.plot(xlabel = "log_h", ylabel = "log_E")
-    Plots.plot!(p2, log.([1/length(results[i].z_cells) for i in 1:length(results)]), log.([results[i].L_inf[1] for i in 1:length(results)]), title = "L_inf", label = false)
-    p3 = Plots.plot!(p1, p2, layout = (1, 2), size = (1000, 500),  margin=5Plots.mm)
-    Plots.png(p3, "alfa")=#
-end
-
-#= need no energy solve for this, works otherwise
-@testset "Test ion acceleration source term" begin
-    include("source.jl")
-    test_ion_accel_source(HallThruster.HLLE!, false, 0.0002, 0.9e-8)
-end=#
-
-#= test this with Landmark Hallis
-@testset "Test ionization source term" begin
-    include("source.jl")
-    test_ionization_source(HallThruster.HLLE!, false, 0.0002, 0.9e-8)
-end=#
-
-#####################################################################################################################################
-#ELECTRON ENERGY OVS
-#redefine MMS CONSTS according to values in simulation
-#for now, need to manually set the μ and ue in simulation.jl, change boundary conditions to U, set pe = 0 in flux computation, comment out energy
-
-const MMS_CONSTS_ELEC = (
-    CFL = 0.01, #calculated from neutral constant velocity, pay attention for energy equ as while solution converges to man solution can become unstable due to steep ne derivatives leading to steep Te derivatives
-    n_cells_start = 20,
-    fluid = HallThruster.Xenon,
-    max_end_time = 300e-5,
-    refinements = 4,
-    n_waves = 2.0,
-    u_constant = 150.0, #for continuity
-    T_constant = 300.0, #for continuity and isothermal
-    L = HallThruster.SPT_100.domain[2]-HallThruster.SPT_100.domain[1],
-    n0 = 2.1801715574645586e-7,
-    nx = 2.1801715574645586e-7/3,
-    u0 = 1000.0,
-    ux = 100.0,
-    T0 = 300.0,
-    Tx = 100.0,
-    Tev0 = 50.0, 
-    Tev_elec_max = 20.0,
-    μ = 1.0,
-    ue = -100.0,
-)
-
-@variables x t
-Dt = Differential(t)
-Dx = Differential(x)
-
-uₑ_manufactured = MMS_CONSTS_ELEC.ue #set electron velocity in beginning
-Tev_manufactured = MMS_CONSTS_ELEC.Tev0 + MMS_CONSTS_ELEC.Tev_elec_max*(MMS_CONSTS_ELEC.L - x)/MMS_CONSTS_ELEC.L #*sin(2 * π * x / (MMS_CONSTS_ELEC.L))
-
-n_manufactured = MMS_CONSTS_ELEC.n0 + MMS_CONSTS_ELEC.nx*cos(2 * π * MMS_CONSTS_ELEC.n_waves * x / MMS_CONSTS_ELEC.L)
-u_manufactured = MMS_CONSTS_ELEC.u0 + MMS_CONSTS_ELEC.ux*sin(2 * π * MMS_CONSTS_ELEC.n_waves * x / MMS_CONSTS_ELEC.L)
-nϵ_manufactured = n_manufactured/MMS_CONSTS_ELEC.fluid.m*Tev_manufactured
-
-RHS_1 = Dt(n_manufactured) + Dx(n_manufactured * MMS_CONSTS_ELEC.u_constant)
-RHS_2 = Dt(n_manufactured) + Dx(n_manufactured * u_manufactured)
-RHS_3 = Dt(n_manufactured * u_manufactured) + Dx(n_manufactured * u_manufactured^2 + n_manufactured*HallThruster.Xenon.R*MMS_CONSTS_ELEC.T_constant) 
-#RHS_4 = Dt(nϵ_manufactured) + Dx(5/3*nϵ_manufactured*uₑ_manufactured - 10/9*MMS_CONSTS_ELEC.μ*nϵ_manufactured*Dx(Tev_manufactured))
-RHS_4 = Dt(nϵ_manufactured) + Dx(5/3*nϵ_manufactured*uₑ_manufactured) - 10/9*Dx(MMS_CONSTS_ELEC.μ*nϵ_manufactured)*Dx(Tev_manufactured) - 10/9*MMS_CONSTS_ELEC.μ*nϵ_manufactured*Dx(Dx(Tev_manufactured))
-
-derivs = expand_derivatives.([RHS_1, RHS_2, RHS_3, RHS_4])
-conservative_func = build_function([n_manufactured, n_manufactured, n_manufactured*u_manufactured, nϵ_manufactured], [x, t])
-
-RHS_func = build_function(derivs, [x])
-mms! = eval(RHS_func[2]) #return [1] as RHS_1 and [2] as RHS_2, mms([3 3])
-mms_conservative = eval(conservative_func[1])
-
-@testset "Order verification studies with MMS electron energy, HLLE and no reconstruct" begin
-    results = perform_OVS_elecenergy(; MMS_CONSTS = MMS_CONSTS_ELEC, fluxfn = HallThruster.HLLE!, reconstruct = false)
-    L_1, L_inf = evaluate_slope(results, MMS_CONSTS_ELEC)
-    expected_slope = 1
-    for i in 1:size(results[1].u_exa)[1]
-        @test L_1[i] ≈ expected_slope atol = expected_slope*10
-        println("Row $(i), L_1 $(L_1[i])")
-        @test L_inf[i] ≈ expected_slope atol = expected_slope*10
-        println("Row $(i), L_inf $(L_inf[i])")
-    end 
-    for i in 1:length(results)
-        println("Simulation with $(results[i].ncells) cells and dt $(results[i].timestep[1]) converged after $(round(results[i].solution.t[end]/results[i].timestep[end])) timesteps at time $(results[i].solution.t[end])")
-    end
-    #=
-    p1 = Plots.plot(xlabel = "log_h", ylabel = "log_E")
-    Plots.plot!(p1, log.([1/length(results[i].z_cells) for i in 1:length(results)]), log.([results[i].L_1[1] for i in 1:length(results)]), title = "L_1 neutral continuity", label = false)
-    p2 = Plots.plot(xlabel = "log_h", ylabel = "log_E")
-    Plots.plot!(p2, log.([1/length(results[i].z_cells) for i in 1:length(results)]), log.([results[i].L_inf[1] for i in 1:length(results)]), title = "L_inf neutral continuity", label = false)
-    p3 = Plots.plot(xlabel = "log_h", ylabel = "log_E")
-    Plots.plot!(p3, log.([1/length(results[i].z_cells) for i in 1:length(results)]), log.([results[i].L_1[2] for i in 1:length(results)]), title = "L_1 ion continuity", label = false)
-    p4 = Plots.plot(xlabel = "log_h", ylabel = "log_E")
-    Plots.plot!(p4, log.([1/length(results[i].z_cells) for i in 1:length(results)]), log.([results[i].L_inf[2] for i in 1:length(results)]), title = "L_inf ion continuity", label = false)
-    p5 = Plots.plot(xlabel = "log_h", ylabel = "log_E")
-    Plots.plot!(p5, log.([1/length(results[i].z_cells) for i in 1:length(results)]), log.([results[i].L_1[3] for i in 1:length(results)]), title = "L_1 ion momentum", label = false)
-    p6 = Plots.plot(xlabel = "log_h", ylabel = "log_E")
-    Plots.plot!(p6, log.([1/length(results[i].z_cells) for i in 1:length(results)]), log.([results[i].L_inf[3] for i in 1:length(results)]), title = "L_inf ion momentum", label = false)
-    p7 = Plots.plot(xlabel = "log_h", ylabel = "log_E")
-    Plots.plot!(p7, log.([1/length(results[i].z_cells) for i in 1:length(results)]), log.([results[i].L_1[4] for i in 1:length(results)]), title = "L_1 electron energy", label = false)
-    p8 = Plots.plot(xlabel = "log_h", ylabel = "log_E")
-    Plots.plot!(p8, log.([1/length(results[i].z_cells) for i in 1:length(results)]), log.([results[i].L_inf[4] for i in 1:length(results)]), title = "L_inf electron energy", label = false)
-
-    p9 = Plots.plot!(p1, p2, p3, p4, p5, p6, p7, p8, layout = (4, 2), size = (2000, 1000),  margin=5Plots.mm)
-    Plots.png(p9, "alfa")=#
-
-end
-
-@testset "Order verification studies with MMS electron energy, HLLE and minmod reconstruct" begin
-    results = perform_OVS_elecenergy(; MMS_CONSTS = MMS_CONSTS_ELEC, fluxfn = HallThruster.HLLE!, reconstruct = true)
-    L_1, L_inf = evaluate_slope(results, MMS_CONSTS_ELEC)
-    expected_slope = 1
-    for i in 1:size(results[1].u_exa)[1]
-        @test L_1[i] ≈ expected_slope atol = expected_slope*10
-        println("Row $(i), L_1 $(L_1[i])")
-        @test L_inf[i] ≈ expected_slope atol = expected_slope*10
-        println("Row $(i), L_inf $(L_inf[i])")
-    end 
-    for i in 1:length(results)
-        println("Simulation with $(results[i].ncells) cells and dt $(results[i].timestep[1]) converged after $(round(results[i].solution.t[end]/results[i].timestep[end])) timesteps at time $(results[i].solution.t[end])")
-    end
-end
-=======
-using Test, Documenter, HallThruster, StaticArrays, BenchmarkTools, Symbolics, Statistics, LinearAlgebra
-
-doctest(HallThruster)
-
-@testset "Gas and species tests" begin
-    include("unit_tests/gas_and_species.jl")
-end
-
-@testset "Conservation law systems, fluids, and fluxes" begin
-    include("unit_tests/conservation_laws.jl")
-end
-
-@testset "Flux limiters" begin
-    include("unit_tests/flux_limiters.jl")
-end
-
-@testset "Ionization" begin
-    include("unit_tests/ionization.jl")
-end
-
-@testset "Utility functions" begin
-    include("unit_tests/utility_funcs.jl")
-end
-
-@testset "Electron transport" begin
-    include("unit_tests/electron_transport.jl")
-end
-
-@testset "Order verification (potential and gradients)" begin
-    include("order_verification/ovs_funcs.jl")
-    include("order_verification/ovs_potential.jl")
-    refinements = refines(4, 10, 2)
-
-    # check that first-order convergence is maintained for L1, L2, and L∞ norms
-    for p in (1, 2, Inf)
-        (slope_ϕ,), norms_ϕ =  test_refinements(OVS_Potential.verify_potential, refinements, p)
-        (slope_∇ϕ, slope_∇pe, slope_ue), norms_grad =  test_refinements(OVS_Potential.verify_gradients, refinements, p)
-
-        tol = 0.11
-
-        # Check that potential and gradients are first order or better
-        @test abs(slope_ϕ - 2.0) < tol || slope_ϕ > 2.0
-        # Check that potential gradient and ue are first order or better
-        @test abs(slope_∇ϕ - 1.0) < tol || slope_∇ϕ > 1.0
-        @test abs(slope_ue - 1.0) < tol || slope_ue > 1.0
-        # Check that gradients are second order or better
-        @test abs(slope_∇pe - 2.0) < 0.1 || slope_ue > 2.0
-    end
-end
-
-@testset "Order verification (electron energy)" begin
-    include("order_verification/ovs_funcs.jl")
-    include("order_verification/ovs_energy.jl")
-    refinements = refines(5, 20, 2)
-
-    # Test spatial order of accuracy of implicit solver and crank-nicholson on L1, L2, and L∞ norms
-    slopes_nϵ, norms_nϵ = test_refinements(OVS_Energy.verify_energy, refinements, [1, 2, Inf])
-
-    # Check that electron energy is solved to second order
-    for slope in slopes_nϵ
-        @test abs(slope - 2.0) < 0.1
-    end
-end
-
-println("Tests done")
-
-#=
-@testset "Update computations" begin
-    u = [1.0, 1.0, 0.0, 2.0, 0.0, 3.0, 0.0, 0.0]
-    ncharge = 3
-    config = (; ncharge = ncharge)
-    index = (; ρi = [2, 4, 6])
-    params = (config = config, index = index)
-    @test HallThruster.electron_density(u, params) == 1 + 4 + 9.
-end
-
-
-@testset "Miscellaneous tests" begin
-    @test HallThruster.left_edge(1) == 0
-    @test HallThruster.right_edge(1) == 1
-    @test HallThruster.electron_density([1.0, 2.0, 0.0, 3.0, 0.0, 0.0], (config = (; ncharge = 2), index = (; ρi = [2, 4]))) == 8.0
-end
-
-@testset "Boundary condition tests" begin
-    BC1 = HallThruster.Dirichlet([1.0, 1.0, 1.0])
-    U = zeros(3, 5)
-    @test typeof(BC1) <: HallThruster.BoundaryCondition
-    HallThruster.apply_bc!(U, BC1, :left, 0.0, 0.0)
-    @test U[:, 1] == BC1.state
-    HallThruster.apply_bc!(U, BC1, :right, 0.0, 0.0)
-    @test U[:, end] == BC1.state
-    @test_throws(ArgumentError, HallThruster.apply_bc!(U, BC1, :not_left_or_right, 0.0, 0.0))
-
-    BC2 = HallThruster.Neumann()
-    HallThruster.apply_bc!(U, BC2, :left, 0.0, 0.0)
-    @test U[:, 1] == zeros(3)
-    HallThruster.apply_bc!(U, BC2, :right, 0.0, 0.0)
-    @test U[:, end] == zeros(3)
-    @test_throws(ArgumentError, HallThruster.apply_bc!(U, BC2, :not_left_or_right, 0.0, 0.0))
-end
-
-#=
-@testset "Simulation setup tests" begin
-    @test SPT_100 isa HallThruster.Geometry1D
-    @test HallThruster.channel_area(SPT_100) == π * (0.05^2 - 0.0345^2)
-
-    species = [
-        HallThruster.Species(HallThruster.Xenon, 0),
-        HallThruster.Species(HallThruster.Xenon, 1),
-        HallThruster.Species(HallThruster.Xenon, 2),
-        HallThruster.Species(HallThruster.Xenon, 3),
-    ]
-
-    @test HallThruster.get_species(simulation) == species
-
-    _, fluids, fluid_ranges, species_range_dict = HallThruster.configure_simulation(simulation)
-
-    @test fluids == [
-        HallThruster.Fluid(species[1], HallThruster.ContinuityOnly(u = 300.0, T = 500.0)),
-        HallThruster.Fluid(species[2], HallThruster.IsothermalEuler(T = 500.0)),
-        HallThruster.Fluid(species[3], HallThruster.IsothermalEuler(T = 500.0)),
-        HallThruster.Fluid(species[4], HallThruster.IsothermalEuler(T = 500.0)),
-    ]
-
-    @test fluid_ranges == [1:1, 2:3, 4:5, 6:7]
-
-    @test species_range_dict == Dict{HallThruster.Species, UnitRange{Int64}}(
-        species[1] => fluid_ranges[1],
-        species[2] => fluid_ranges[2],
-        species[3] => fluid_ranges[3],
-        species[4] => fluid_ranges[4]
-    )
-
-    z_cell, z_edge = HallThruster.generate_grid(SPT_100, simulation.ncells)
-    @test z_cell[1] == z_edge[1] && z_cell[end] == z_edge[end]
-    @test z_cell[2] == 0.5 * (z_edge[2] + z_edge[1])
-    @test z_edge[2] - z_edge[1] == (SPT_100.domain[2] - SPT_100.domain[1]) / simulation.ncells
-    @test z_cell[3] - z_cell[2] == (SPT_100.domain[2] - SPT_100.domain[1]) / simulation.ncells
-    
-    U, (F, UL, UR, Q) = HallThruster.allocate_arrays(simulation)
-    @test size(U, 1) == size(F, 1) == size(UL, 1) == size(UR, 1) == size(Q, 1)
-    nvariables = size(U, 1)
-    @test nvariables == 1 + 6 + 3
-    
-    @test size(U, 2) == simulation.ncells+2
-    @test size(UL, 2) == size(UR, 2) == size(F, 2) == simulation.ncells+1
-    
-    mdot = 5e-6 # kg/s
-    un = 300 # m/s
-    A = π * (0.05^2 - 0.0345^2) # m^2
-    m_atom = HallThruster.Xenon.M / HallThruster.NA
-
-    @test m_atom == HallThruster.Xenon.m
-    nn = mdot / un / A / m_atom
-
-    @test nn == HallThruster.inlet_neutral_density(simulation)
-    
-    HallThruster.initial_condition!(U, z_cell, simulation, fluid_ranges)
-
-    @test U[end, :] == ϕ_func.(z_cell)
-    @test U[end-1, :] == 6 .* ni_func.(z_cell)
-    @test U[end-2, :] == Te_func.(z_cell)
-    
-    @show maximum(U[end-2, :])
-
-    @test all(U[1, :] .== nn)
-    @test U[2, :] == ni_func.(z_cell)
-    @test U[3, :] == un .* ni_func.(z_cell)
-    @test U[4, :] == ni_func.(z_cell)
-    @test U[5, :] == un .* ni_func.(z_cell)
-    @test U[6, :] == ni_func.(z_cell)
-    @test U[7, :] == un .* ni_func.(z_cell)
-
-    cache = (F, UL, UR, Q)
-
-    scheme = simulation.scheme
-
-    reactions = HallThruster.load_ionization_reactions(species)
-
-    params = (;
-        cache,
-        fluids,
-        fluid_ranges,
-        species_range_dict,
-        z_cell,
-        z_edge,
-        reactions,
-        scheme
-    )
-    #dU = zeros(size(U))
-    #@time HallThruster.update!(dU, U, params, 0.0)
-end
-
-# TODO: using any of the SSP methods, this fails sometimes and succeeds others, in a way that seems independent of CFL number
-@testset "Freestream preservation" begin
-    include("freestream_preservation.jl")
-    test_preservation(0.9)
-end
-=#
-######################################
-#computations for MMS OVS
-
-
-const MMS_CONSTS = (
-    CFL = 0.1, 
-    n_cells_start = 10,
-    fluid = HallThruster.Xenon,
-    max_end_time = 300e-5,
-    refinements = 3,
-    n_waves = 2.0,
-    u_constant = 300.0, #for continuity
-    T_constant = 300.0, #for continuity and isothermal
-    L = HallThruster.SPT_100.domain[2]-HallThruster.SPT_100.domain[1],
-    n0 = 2000.0,
-    nx = 1000.0,
-    u0 = 300.0,
-    ux = 100.0,
-    T0 = 300.0,
-    Tx = 100.0
-)
-
-#=
-@variables x t
-Dt = Differential(t)
-Dx = Differential(x)
-
-n_manufactured = MMS_CONSTS.n0 + MMS_CONSTS.nx*cos(2 * π * MMS_CONSTS.n_waves * x / MMS_CONSTS.L)
-u_manufactured = MMS_CONSTS.u0 + MMS_CONSTS.ux*sin(2 * π * x / MMS_CONSTS.L) #MMS_CONSTS.u0 + MMS_CONSTS.ux*x/MMS_CONSTS.L
-T_manufactured = MMS_CONSTS.u0 + MMS_CONSTS.ux*x/MMS_CONSTS.L
-E = MMS_CONSTS.fluid.cv*T_manufactured + 0.5*u_manufactured*u_manufactured
-
-
-RHS_1 = Dt(n_manufactured) + Dx(n_manufactured * MMS_CONSTS.u_constant)
-RHS_2 = Dt(n_manufactured) + Dx(n_manufactured * u_manufactured)
-RHS_3 = Dt(n_manufactured * u_manufactured) + Dx(n_manufactured * u_manufactured^2 + n_manufactured*HallThruster.kB*MMS_CONSTS.T_constant)
-RHS_4 = Dt(n_manufactured) + Dx(n_manufactured * u_manufactured)
-RHS_5 = Dt(n_manufactured * u_manufactured) + Dx(n_manufactured * u_manufactured^2 + n_manufactured*HallThruster.kB*T_manufactured)
-RHS_6 = Dt(n_manufactured*E) + Dx((n_manufactured*E + n_manufactured*HallThruster.kB*T_manufactured)*u_manufactured)
-
-
-derivs = expand_derivatives.([RHS_1, RHS_2, RHS_3])
-conservative_func = build_function([n_manufactured, n_manufactured, n_manufactured*u_manufactured], [x, t]) # n_manufactured, n_manufactured*u_manufactured, n_manufactured*E
-
-RHS_func = build_function(derivs, [x])
-mms! = eval(RHS_func[2]) #return [1] as RHS_1 and [2] as RHS_2, mms([3 3])
-mms_conservative = eval(conservative_func[1])
-
-include("ovs_mms.jl")
-
-@testset "Order verification studies with MMS, set 1: upwind, no reconstruct" begin
-    results = perform_OVS(; MMS_CONSTS = MMS_CONSTS, fluxfn = HallThruster.upwind!, reconstruct = false)
-    L_1, L_inf = evaluate_slope(results, MMS_CONSTS)
-    expected_slope = 1
-    for i in 1:size(results[1].u_exa)[1]
-        @test L_1[i] ≈ expected_slope atol = expected_slope*1
-        println("Row $(i), L_1 $(L_1[i])")
-        @test L_inf[i] ≈ expected_slope atol = expected_slope*1
-        println("Row $(i), L_inf $(L_inf[i])")
-    end 
-    for i in 1:length(results)
-        println("Simulation with $(results[i].ncells) cells and dt $(results[i].timestep[end]) converged after $(round(results[i].solution.t[1]/results[i].timestep[end])) timesteps at time $(results[i].solution.t[end])")
-    end
-    #=
-    p1 = Plots.plot(xlabel = "log_h", ylabel = "log_E")
-    Plots.plot!(p1, log.([1/length(results[i].z_cells) for i in 1:length(results)]), log.([results[i].L_1[1] for i in 1:length(results)]), title = "L_1 neutral continuity", label = false)
-    p2 = Plots.plot(xlabel = "log_h", ylabel = "log_E")
-    Plots.plot!(p2, log.([1/length(results[i].z_cells) for i in 1:length(results)]), log.([results[i].L_inf[1] for i in 1:length(results)]), title = "L_inf neutral continuity", label = false)
-    p3 = Plots.plot(xlabel = "log_h", ylabel = "log_E")
-    Plots.plot!(p3, log.([1/length(results[i].z_cells) for i in 1:length(results)]), log.([results[i].L_1[2] for i in 1:length(results)]), title = "L_1 ion continuity", label = false)
-    p4 = Plots.plot(xlabel = "log_h", ylabel = "log_E")
-    Plots.plot!(p4, log.([1/length(results[i].z_cells) for i in 1:length(results)]), log.([results[i].L_inf[2] for i in 1:length(results)]), title = "L_inf ion continuity", label = false)
-    p5 = Plots.plot(xlabel = "log_h", ylabel = "log_E")
-    Plots.plot!(p5, log.([1/length(results[i].z_cells) for i in 1:length(results)]), log.([results[i].L_1[3] for i in 1:length(results)]), title = "L_1 ion momentum", label = false)
-    p6 = Plots.plot(xlabel = "log_h", ylabel = "log_E")
-    Plots.plot!(p6, log.([1/length(results[i].z_cells) for i in 1:length(results)]), log.([results[i].L_inf[3] for i in 1:length(results)]), title = "L_inf ion momentum", label = false)
-    p7 = Plots.plot!(p1, p2, p3, p4, p5, p6, layout = (3, 2), size = (1000, 500),  margin=5Plots.mm)
-    Plots.png(p7, "alfa")=#
-end
-
-@testset "Order verification studies with MMS, set 2: HLLE, no reconstruct" begin
-    results = perform_OVS(; MMS_CONSTS = MMS_CONSTS, fluxfn = HallThruster.HLLE!, reconstruct = false)
-    L_1, L_inf = evaluate_slope(results, MMS_CONSTS)
-    expected_slope = 1
-    for i in 1:size(results[1].u_exa)[1]
-        @test L_1[i] ≈ expected_slope atol = expected_slope*1
-        println("Row $(i), L_1 $(L_1[i])")
-        @test L_inf[i] ≈ expected_slope atol = expected_slope*1
-        println("Row $(i), L_inf $(L_inf[i])")
-    end 
-    for i in 1:length(results)
-        println("Simulation with $(results[i].ncells) cells and dt $(results[i].timestep[end]) converged after $(round(results[i].solution.t[1]/results[i].timestep[end])) timesteps at time $(results[i].solution.t[end])")
-    end
-end
-
-
-@testset "Order verification studies with MMS, set 3: upwind, minmod reconstruct" begin
-    results = perform_OVS(; MMS_CONSTS = MMS_CONSTS, fluxfn = HallThruster.upwind!, reconstruct = true)
-    L_1, L_inf = evaluate_slope(results, MMS_CONSTS)
-    expected_slope = 2
-    for i in 1:size(results[1].u_exa)[1]
-        @test L_1[i] ≈ expected_slope atol = expected_slope*1
-        println("Row $(i), L_1 $(L_1[i])")
-        @test L_inf[i] ≈ expected_slope atol = expected_slope*1
-        println("Row $(i), L_inf $(L_inf[i])")
-    end 
-    for i in 1:length(results)
-        println("Simulation with $(results[i].ncells) cells and dt $(results[i].timestep[1]) converged after $(round(results[i].solution.t[1]/results[i].timestep[1])) timesteps at time $(results[i].solution.t[1])")
-    end
-end
-
-@testset "Order verification studies with MMS, set 4: HLLE, minmod reconstruct" begin
-    results = perform_OVS(; MMS_CONSTS = MMS_CONSTS, fluxfn = HallThruster.HLLE!, reconstruct = true)
-    L_1, L_inf = evaluate_slope(results, MMS_CONSTS)
-    expected_slope = 2
-    for i in 1:size(results[1].u_exa)[1]
-        @test L_1[i] ≈ expected_slope atol = expected_slope*1
-        println("Row $(i), L_1 $(L_1[i])")
-        @test L_inf[i] ≈ expected_slope atol = expected_slope*1
-        println("Row $(i), L_inf $(L_inf[i])")
-    end 
-    for i in 1:length(results)
-        println("Simulation with $(results[i].ncells) cells and dt $(results[i].timestep[1]) converged after $(round(results[i].solution.t[1]/results[i].timestep[1])) timesteps at time $(results[i].solution.t[1])")
-    end
-end=#
-
-include("ovs_mms.jl")
-
-@testset "Potential solver comparison with analytic solution for d^2x/dy^2 = 50000, Dirichlet boundaries" begin
-    results = perform_OVS_potential(; MMS_CONSTS, fluxfn = HallThruster.HLLE!, reconstruct = false)
-    L_1, L_inf = evaluate_slope(results, MMS_CONSTS)
-    expected_slope = 2
-    @test mean(results[i].L_1 for i in 1:MMS_CONSTS.refinements) < 1e-10
-    println("Mean L_1 error $(mean(results[i].L_1 for i in 1:MMS_CONSTS.refinements))")
-    @test mean(results[i].L_inf for i in 1:MMS_CONSTS.refinements) < 1e-10
-    println("Mean L_inf error $(mean(results[i].L_inf for i in 1:MMS_CONSTS.refinements))")
-    #=
-    p1 = Plots.plot(xlabel = "log_h", ylabel = "log_E")
-    Plots.plot!(p1, log.([1/length(results[i].z_cells) for i in 1:length(results)]), log.([results[i].L_1[1] for i in 1:length(results)]), title = "L_1", label = false)
-    p2 = Plots.plot(xlabel = "log_h", ylabel = "log_E")
-    Plots.plot!(p2, log.([1/length(results[i].z_cells) for i in 1:length(results)]), log.([results[i].L_inf[1] for i in 1:length(results)]), title = "L_inf", label = false)
-    p3 = Plots.plot!(p1, p2, layout = (1, 2), size = (1000, 500),  margin=5Plots.mm)
-    Plots.png(p3, "alfa")=#
-end
-
-#= need no energy solve for this, works otherwise
-@testset "Test ion acceleration source term" begin
-    include("source.jl")
-    test_ion_accel_source(HallThruster.HLLE!, false, 0.0002, 0.9e-8)
-end=#
-
-#= test this with Landmark Hallis
-@testset "Test ionization source term" begin
-    include("source.jl")
-    test_ionization_source(HallThruster.HLLE!, false, 0.0002, 0.9e-8)
-end=#
-
-#####################################################################################################################################
-#ELECTRON ENERGY OVS
-#redefine MMS CONSTS according to values in simulation
-#for now, need to manually set the μ and ue in simulation.jl, change boundary conditions to U, set pe = 0 in flux computation, comment out energy
-
-const MMS_CONSTS_ELEC = (
-    CFL = 0.01, #calculated from neutral constant velocity, pay attention for energy equ as while solution converges to man solution can become unstable due to steep ne derivatives leading to steep Te derivatives
-    n_cells_start = 20,
-    fluid = HallThruster.Xenon,
-    max_end_time = 300e-5,
-    refinements = 4,
-    n_waves = 2.0,
-    u_constant = 150.0, #for continuity
-    T_constant = 300.0, #for continuity and isothermal
-    L = HallThruster.SPT_100.domain[2]-HallThruster.SPT_100.domain[1],
-    n0 = 2.1801715574645586e-7,
-    nx = 2.1801715574645586e-7/3,
-    u0 = 1000.0,
-    ux = 100.0,
-    T0 = 300.0,
-    Tx = 100.0,
-    Tev0 = 50.0, 
-    Tev_elec_max = 20.0,
-    μ = 1.0,
-    ue = -100.0,
-)
-
-@variables x t
-Dt = Differential(t)
-Dx = Differential(x)
-
-uₑ_manufactured = MMS_CONSTS_ELEC.ue #set electron velocity in beginning
-Tev_manufactured = MMS_CONSTS_ELEC.Tev0 + MMS_CONSTS_ELEC.Tev_elec_max*(MMS_CONSTS_ELEC.L - x)/MMS_CONSTS_ELEC.L #*sin(2 * π * x / (MMS_CONSTS_ELEC.L))
-
-n_manufactured = MMS_CONSTS_ELEC.n0 + MMS_CONSTS_ELEC.nx*cos(2 * π * MMS_CONSTS_ELEC.n_waves * x / MMS_CONSTS_ELEC.L)
-u_manufactured = MMS_CONSTS_ELEC.u0 + MMS_CONSTS_ELEC.ux*sin(2 * π * MMS_CONSTS_ELEC.n_waves * x / MMS_CONSTS_ELEC.L)
-nϵ_manufactured = n_manufactured/MMS_CONSTS_ELEC.fluid.m*Tev_manufactured
-
-RHS_1 = Dt(n_manufactured) + Dx(n_manufactured * MMS_CONSTS_ELEC.u_constant)
-RHS_2 = Dt(n_manufactured) + Dx(n_manufactured * u_manufactured)
-RHS_3 = Dt(n_manufactured * u_manufactured) + Dx(n_manufactured * u_manufactured^2 + n_manufactured*HallThruster.Xenon.R*MMS_CONSTS_ELEC.T_constant) 
-#RHS_4 = Dt(nϵ_manufactured) + Dx(5/3*nϵ_manufactured*uₑ_manufactured - 10/9*MMS_CONSTS_ELEC.μ*nϵ_manufactured*Dx(Tev_manufactured))
-RHS_4 = Dt(nϵ_manufactured) + Dx(5/3*nϵ_manufactured*uₑ_manufactured) - 10/9*Dx(MMS_CONSTS_ELEC.μ*nϵ_manufactured)*Dx(Tev_manufactured) - 10/9*MMS_CONSTS_ELEC.μ*nϵ_manufactured*Dx(Dx(Tev_manufactured))
-
-derivs = expand_derivatives.([RHS_1, RHS_2, RHS_3, RHS_4])
-conservative_func = build_function([n_manufactured, n_manufactured, n_manufactured*u_manufactured, nϵ_manufactured], [x, t])
-
-RHS_func = build_function(derivs, [x])
-mms! = eval(RHS_func[2]) #return [1] as RHS_1 and [2] as RHS_2, mms([3 3])
-mms_conservative = eval(conservative_func[1])
-
-@testset "Order verification studies with MMS electron energy, HLLE and no reconstruct" begin
-    results = perform_OVS_elecenergy(; MMS_CONSTS = MMS_CONSTS_ELEC, fluxfn = HallThruster.HLLE!, reconstruct = false)
-    L_1, L_inf = evaluate_slope(results, MMS_CONSTS_ELEC)
-    expected_slope = 1
-    for i in 1:size(results[1].u_exa)[1]
-        @test L_1[i] ≈ expected_slope atol = expected_slope*10
-        println("Row $(i), L_1 $(L_1[i])")
-        @test L_inf[i] ≈ expected_slope atol = expected_slope*10
-        println("Row $(i), L_inf $(L_inf[i])")
-    end 
-    for i in 1:length(results)
-        println("Simulation with $(results[i].ncells) cells and dt $(results[i].timestep[1]) converged after $(round(results[i].solution.t[end]/results[i].timestep[end])) timesteps at time $(results[i].solution.t[end])")
-    end
-    #=
-    p1 = Plots.plot(xlabel = "log_h", ylabel = "log_E")
-    Plots.plot!(p1, log.([1/length(results[i].z_cells) for i in 1:length(results)]), log.([results[i].L_1[1] for i in 1:length(results)]), title = "L_1 neutral continuity", label = false)
-    p2 = Plots.plot(xlabel = "log_h", ylabel = "log_E")
-    Plots.plot!(p2, log.([1/length(results[i].z_cells) for i in 1:length(results)]), log.([results[i].L_inf[1] for i in 1:length(results)]), title = "L_inf neutral continuity", label = false)
-    p3 = Plots.plot(xlabel = "log_h", ylabel = "log_E")
-    Plots.plot!(p3, log.([1/length(results[i].z_cells) for i in 1:length(results)]), log.([results[i].L_1[2] for i in 1:length(results)]), title = "L_1 ion continuity", label = false)
-    p4 = Plots.plot(xlabel = "log_h", ylabel = "log_E")
-    Plots.plot!(p4, log.([1/length(results[i].z_cells) for i in 1:length(results)]), log.([results[i].L_inf[2] for i in 1:length(results)]), title = "L_inf ion continuity", label = false)
-    p5 = Plots.plot(xlabel = "log_h", ylabel = "log_E")
-    Plots.plot!(p5, log.([1/length(results[i].z_cells) for i in 1:length(results)]), log.([results[i].L_1[3] for i in 1:length(results)]), title = "L_1 ion momentum", label = false)
-    p6 = Plots.plot(xlabel = "log_h", ylabel = "log_E")
-    Plots.plot!(p6, log.([1/length(results[i].z_cells) for i in 1:length(results)]), log.([results[i].L_inf[3] for i in 1:length(results)]), title = "L_inf ion momentum", label = false)
-    p7 = Plots.plot(xlabel = "log_h", ylabel = "log_E")
-    Plots.plot!(p7, log.([1/length(results[i].z_cells) for i in 1:length(results)]), log.([results[i].L_1[4] for i in 1:length(results)]), title = "L_1 electron energy", label = false)
-    p8 = Plots.plot(xlabel = "log_h", ylabel = "log_E")
-    Plots.plot!(p8, log.([1/length(results[i].z_cells) for i in 1:length(results)]), log.([results[i].L_inf[4] for i in 1:length(results)]), title = "L_inf electron energy", label = false)
-
-    p9 = Plots.plot!(p1, p2, p3, p4, p5, p6, p7, p8, layout = (4, 2), size = (2000, 1000),  margin=5Plots.mm)
-    Plots.png(p9, "alfa")=#
-
-end
-
-=#
->>>>>>> d1f96b22
+using Test, Documenter, HallThruster, StaticArrays, BenchmarkTools, Symbolics, Statistics, LinearAlgebra
+
+doctest(HallThruster)
+
+@testset "Gas and species tests" begin
+    include("unit_tests/gas_and_species.jl")
+end
+
+@testset "Conservation law systems, fluids, and fluxes" begin
+    include("unit_tests/conservation_laws.jl")
+end
+
+@testset "Flux limiters" begin
+    include("unit_tests/flux_limiters.jl")
+end
+
+@testset "Ionization" begin
+    include("unit_tests/ionization.jl")
+end
+
+@testset "Utility functions" begin
+    include("unit_tests/utility_funcs.jl")
+end
+
+@testset "Electron transport" begin
+    include("unit_tests/electron_transport.jl")
+end
+
+@testset "Order verification (potential and gradients)" begin
+    include("order_verification/ovs_funcs.jl")
+    include("order_verification/ovs_potential.jl")
+    refinements = refines(4, 10, 2)
+
+    # check that first-order convergence is maintained for L1, L2, and L∞ norms
+    for p in (1, 2, Inf)
+        (slope_ϕ,), norms_ϕ =  test_refinements(OVS_Potential.verify_potential, refinements, p)
+        (slope_∇ϕ, slope_∇pe, slope_ue), norms_grad =  test_refinements(OVS_Potential.verify_gradients, refinements, p)
+
+        tol = 0.11
+
+        # Check that potential and gradients are first order or better
+        @test abs(slope_ϕ - 2.0) < tol || slope_ϕ > 2.0
+        # Check that potential gradient and ue are first order or better
+        @test abs(slope_∇ϕ - 1.0) < tol || slope_∇ϕ > 1.0
+        @test abs(slope_ue - 1.0) < tol || slope_ue > 1.0
+        # Check that gradients are second order or better
+        @test abs(slope_∇pe - 2.0) < 0.1 || slope_ue > 2.0
+    end
+end
+
+@testset "Order verification (electron energy)" begin
+    include("order_verification/ovs_funcs.jl")
+    include("order_verification/ovs_energy.jl")
+    refinements = refines(5, 20, 2)
+
+    # Test spatial order of accuracy of implicit solver and crank-nicholson on L1, L2, and L∞ norms
+    slopes_nϵ, norms_nϵ = test_refinements(OVS_Energy.verify_energy, refinements, [1, 2, Inf])
+
+    # Check that electron energy is solved to second order
+    for slope in slopes_nϵ
+        @test abs(slope - 2.0) < 0.1
+    end
+end
+
+println("Tests done")
+
+#=
+@testset "Update computations" begin
+    u = [1.0, 1.0, 0.0, 2.0, 0.0, 3.0, 0.0, 0.0]
+    ncharge = 3
+    config = (; ncharge = ncharge)
+    index = (; ρi = [2, 4, 6])
+    params = (config = config, index = index)
+    @test HallThruster.electron_density(u, params) == 1 + 4 + 9.
+end
+
+
+@testset "Miscellaneous tests" begin
+    @test HallThruster.left_edge(1) == 0
+    @test HallThruster.right_edge(1) == 1
+    @test HallThruster.electron_density([1.0, 2.0, 0.0, 3.0, 0.0, 0.0], (config = (; ncharge = 2), index = (; ρi = [2, 4]))) == 8.0
+end
+
+@testset "Boundary condition tests" begin
+    BC1 = HallThruster.Dirichlet([1.0, 1.0, 1.0])
+    U = zeros(3, 5)
+    @test typeof(BC1) <: HallThruster.BoundaryCondition
+    HallThruster.apply_bc!(U, BC1, :left, 0.0, 0.0)
+    @test U[:, 1] == BC1.state
+    HallThruster.apply_bc!(U, BC1, :right, 0.0, 0.0)
+    @test U[:, end] == BC1.state
+    @test_throws(ArgumentError, HallThruster.apply_bc!(U, BC1, :not_left_or_right, 0.0, 0.0))
+
+    BC2 = HallThruster.Neumann()
+    HallThruster.apply_bc!(U, BC2, :left, 0.0, 0.0)
+    @test U[:, 1] == zeros(3)
+    HallThruster.apply_bc!(U, BC2, :right, 0.0, 0.0)
+    @test U[:, end] == zeros(3)
+    @test_throws(ArgumentError, HallThruster.apply_bc!(U, BC2, :not_left_or_right, 0.0, 0.0))
+end
+
+#=
+@testset "Simulation setup tests" begin
+    @test SPT_100 isa HallThruster.Geometry1D
+    @test HallThruster.channel_area(SPT_100) == π * (0.05^2 - 0.0345^2)
+
+    species = [
+        HallThruster.Species(HallThruster.Xenon, 0),
+        HallThruster.Species(HallThruster.Xenon, 1),
+        HallThruster.Species(HallThruster.Xenon, 2),
+        HallThruster.Species(HallThruster.Xenon, 3),
+    ]
+
+    @test HallThruster.get_species(simulation) == species
+
+    _, fluids, fluid_ranges, species_range_dict = HallThruster.configure_simulation(simulation)
+
+    @test fluids == [
+        HallThruster.Fluid(species[1], HallThruster.ContinuityOnly(u = 300.0, T = 500.0)),
+        HallThruster.Fluid(species[2], HallThruster.IsothermalEuler(T = 500.0)),
+        HallThruster.Fluid(species[3], HallThruster.IsothermalEuler(T = 500.0)),
+        HallThruster.Fluid(species[4], HallThruster.IsothermalEuler(T = 500.0)),
+    ]
+
+    @test fluid_ranges == [1:1, 2:3, 4:5, 6:7]
+
+    @test species_range_dict == Dict{HallThruster.Species, UnitRange{Int64}}(
+        species[1] => fluid_ranges[1],
+        species[2] => fluid_ranges[2],
+        species[3] => fluid_ranges[3],
+        species[4] => fluid_ranges[4]
+    )
+
+    z_cell, z_edge = HallThruster.generate_grid(SPT_100, simulation.ncells)
+    @test z_cell[1] == z_edge[1] && z_cell[end] == z_edge[end]
+    @test z_cell[2] == 0.5 * (z_edge[2] + z_edge[1])
+    @test z_edge[2] - z_edge[1] == (SPT_100.domain[2] - SPT_100.domain[1]) / simulation.ncells
+    @test z_cell[3] - z_cell[2] == (SPT_100.domain[2] - SPT_100.domain[1]) / simulation.ncells
+    
+    U, (F, UL, UR, Q) = HallThruster.allocate_arrays(simulation)
+    @test size(U, 1) == size(F, 1) == size(UL, 1) == size(UR, 1) == size(Q, 1)
+    nvariables = size(U, 1)
+    @test nvariables == 1 + 6 + 3
+    
+    @test size(U, 2) == simulation.ncells+2
+    @test size(UL, 2) == size(UR, 2) == size(F, 2) == simulation.ncells+1
+    
+    mdot = 5e-6 # kg/s
+    un = 300 # m/s
+    A = π * (0.05^2 - 0.0345^2) # m^2
+    m_atom = HallThruster.Xenon.M / HallThruster.NA
+
+    @test m_atom == HallThruster.Xenon.m
+    nn = mdot / un / A / m_atom
+
+    @test nn == HallThruster.inlet_neutral_density(simulation)
+    
+    HallThruster.initial_condition!(U, z_cell, simulation, fluid_ranges)
+
+    @test U[end, :] == ϕ_func.(z_cell)
+    @test U[end-1, :] == 6 .* ni_func.(z_cell)
+    @test U[end-2, :] == Te_func.(z_cell)
+    
+    @show maximum(U[end-2, :])
+
+    @test all(U[1, :] .== nn)
+    @test U[2, :] == ni_func.(z_cell)
+    @test U[3, :] == un .* ni_func.(z_cell)
+    @test U[4, :] == ni_func.(z_cell)
+    @test U[5, :] == un .* ni_func.(z_cell)
+    @test U[6, :] == ni_func.(z_cell)
+    @test U[7, :] == un .* ni_func.(z_cell)
+
+    cache = (F, UL, UR, Q)
+
+    scheme = simulation.scheme
+
+    reactions = HallThruster.load_ionization_reactions(species)
+
+    params = (;
+        cache,
+        fluids,
+        fluid_ranges,
+        species_range_dict,
+        z_cell,
+        z_edge,
+        reactions,
+        scheme
+    )
+    #dU = zeros(size(U))
+    #@time HallThruster.update!(dU, U, params, 0.0)
+end
+
+# TODO: using any of the SSP methods, this fails sometimes and succeeds others, in a way that seems independent of CFL number
+@testset "Freestream preservation" begin
+    include("freestream_preservation.jl")
+    test_preservation(0.9)
+end
+=#
+######################################
+#computations for MMS OVS
+
+
+const MMS_CONSTS = (
+    CFL = 0.1, 
+    n_cells_start = 10,
+    fluid = HallThruster.Xenon,
+    max_end_time = 300e-5,
+    refinements = 3,
+    n_waves = 2.0,
+    u_constant = 300.0, #for continuity
+    T_constant = 300.0, #for continuity and isothermal
+    L = HallThruster.SPT_100.domain[2]-HallThruster.SPT_100.domain[1],
+    n0 = 2000.0,
+    nx = 1000.0,
+    u0 = 300.0,
+    ux = 100.0,
+    T0 = 300.0,
+    Tx = 100.0
+)
+
+#=
+@variables x t
+Dt = Differential(t)
+Dx = Differential(x)
+
+n_manufactured = MMS_CONSTS.n0 + MMS_CONSTS.nx*cos(2 * π * MMS_CONSTS.n_waves * x / MMS_CONSTS.L)
+u_manufactured = MMS_CONSTS.u0 + MMS_CONSTS.ux*sin(2 * π * x / MMS_CONSTS.L) #MMS_CONSTS.u0 + MMS_CONSTS.ux*x/MMS_CONSTS.L
+T_manufactured = MMS_CONSTS.u0 + MMS_CONSTS.ux*x/MMS_CONSTS.L
+E = MMS_CONSTS.fluid.cv*T_manufactured + 0.5*u_manufactured*u_manufactured
+
+
+RHS_1 = Dt(n_manufactured) + Dx(n_manufactured * MMS_CONSTS.u_constant)
+RHS_2 = Dt(n_manufactured) + Dx(n_manufactured * u_manufactured)
+RHS_3 = Dt(n_manufactured * u_manufactured) + Dx(n_manufactured * u_manufactured^2 + n_manufactured*HallThruster.kB*MMS_CONSTS.T_constant)
+RHS_4 = Dt(n_manufactured) + Dx(n_manufactured * u_manufactured)
+RHS_5 = Dt(n_manufactured * u_manufactured) + Dx(n_manufactured * u_manufactured^2 + n_manufactured*HallThruster.kB*T_manufactured)
+RHS_6 = Dt(n_manufactured*E) + Dx((n_manufactured*E + n_manufactured*HallThruster.kB*T_manufactured)*u_manufactured)
+
+
+derivs = expand_derivatives.([RHS_1, RHS_2, RHS_3])
+conservative_func = build_function([n_manufactured, n_manufactured, n_manufactured*u_manufactured], [x, t]) # n_manufactured, n_manufactured*u_manufactured, n_manufactured*E
+
+RHS_func = build_function(derivs, [x])
+mms! = eval(RHS_func[2]) #return [1] as RHS_1 and [2] as RHS_2, mms([3 3])
+mms_conservative = eval(conservative_func[1])
+
+include("ovs_mms.jl")
+
+@testset "Order verification studies with MMS, set 1: upwind, no reconstruct" begin
+    results = perform_OVS(; MMS_CONSTS = MMS_CONSTS, fluxfn = HallThruster.upwind!, reconstruct = false)
+    L_1, L_inf = evaluate_slope(results, MMS_CONSTS)
+    expected_slope = 1
+    for i in 1:size(results[1].u_exa)[1]
+        @test L_1[i] ≈ expected_slope atol = expected_slope*1
+        println("Row $(i), L_1 $(L_1[i])")
+        @test L_inf[i] ≈ expected_slope atol = expected_slope*1
+        println("Row $(i), L_inf $(L_inf[i])")
+    end 
+    for i in 1:length(results)
+        println("Simulation with $(results[i].ncells) cells and dt $(results[i].timestep[end]) converged after $(round(results[i].solution.t[1]/results[i].timestep[end])) timesteps at time $(results[i].solution.t[end])")
+    end
+    #=
+    p1 = Plots.plot(xlabel = "log_h", ylabel = "log_E")
+    Plots.plot!(p1, log.([1/length(results[i].z_cells) for i in 1:length(results)]), log.([results[i].L_1[1] for i in 1:length(results)]), title = "L_1 neutral continuity", label = false)
+    p2 = Plots.plot(xlabel = "log_h", ylabel = "log_E")
+    Plots.plot!(p2, log.([1/length(results[i].z_cells) for i in 1:length(results)]), log.([results[i].L_inf[1] for i in 1:length(results)]), title = "L_inf neutral continuity", label = false)
+    p3 = Plots.plot(xlabel = "log_h", ylabel = "log_E")
+    Plots.plot!(p3, log.([1/length(results[i].z_cells) for i in 1:length(results)]), log.([results[i].L_1[2] for i in 1:length(results)]), title = "L_1 ion continuity", label = false)
+    p4 = Plots.plot(xlabel = "log_h", ylabel = "log_E")
+    Plots.plot!(p4, log.([1/length(results[i].z_cells) for i in 1:length(results)]), log.([results[i].L_inf[2] for i in 1:length(results)]), title = "L_inf ion continuity", label = false)
+    p5 = Plots.plot(xlabel = "log_h", ylabel = "log_E")
+    Plots.plot!(p5, log.([1/length(results[i].z_cells) for i in 1:length(results)]), log.([results[i].L_1[3] for i in 1:length(results)]), title = "L_1 ion momentum", label = false)
+    p6 = Plots.plot(xlabel = "log_h", ylabel = "log_E")
+    Plots.plot!(p6, log.([1/length(results[i].z_cells) for i in 1:length(results)]), log.([results[i].L_inf[3] for i in 1:length(results)]), title = "L_inf ion momentum", label = false)
+    p7 = Plots.plot!(p1, p2, p3, p4, p5, p6, layout = (3, 2), size = (1000, 500),  margin=5Plots.mm)
+    Plots.png(p7, "alfa")=#
+end
+
+@testset "Order verification studies with MMS, set 2: HLLE, no reconstruct" begin
+    results = perform_OVS(; MMS_CONSTS = MMS_CONSTS, fluxfn = HallThruster.HLLE!, reconstruct = false)
+    L_1, L_inf = evaluate_slope(results, MMS_CONSTS)
+    expected_slope = 1
+    for i in 1:size(results[1].u_exa)[1]
+        @test L_1[i] ≈ expected_slope atol = expected_slope*1
+        println("Row $(i), L_1 $(L_1[i])")
+        @test L_inf[i] ≈ expected_slope atol = expected_slope*1
+        println("Row $(i), L_inf $(L_inf[i])")
+    end 
+    for i in 1:length(results)
+        println("Simulation with $(results[i].ncells) cells and dt $(results[i].timestep[end]) converged after $(round(results[i].solution.t[1]/results[i].timestep[end])) timesteps at time $(results[i].solution.t[end])")
+    end
+end
+
+
+@testset "Order verification studies with MMS, set 3: upwind, minmod reconstruct" begin
+    results = perform_OVS(; MMS_CONSTS = MMS_CONSTS, fluxfn = HallThruster.upwind!, reconstruct = true)
+    L_1, L_inf = evaluate_slope(results, MMS_CONSTS)
+    expected_slope = 2
+    for i in 1:size(results[1].u_exa)[1]
+        @test L_1[i] ≈ expected_slope atol = expected_slope*1
+        println("Row $(i), L_1 $(L_1[i])")
+        @test L_inf[i] ≈ expected_slope atol = expected_slope*1
+        println("Row $(i), L_inf $(L_inf[i])")
+    end 
+    for i in 1:length(results)
+        println("Simulation with $(results[i].ncells) cells and dt $(results[i].timestep[1]) converged after $(round(results[i].solution.t[1]/results[i].timestep[1])) timesteps at time $(results[i].solution.t[1])")
+    end
+end
+
+@testset "Order verification studies with MMS, set 4: HLLE, minmod reconstruct" begin
+    results = perform_OVS(; MMS_CONSTS = MMS_CONSTS, fluxfn = HallThruster.HLLE!, reconstruct = true)
+    L_1, L_inf = evaluate_slope(results, MMS_CONSTS)
+    expected_slope = 2
+    for i in 1:size(results[1].u_exa)[1]
+        @test L_1[i] ≈ expected_slope atol = expected_slope*1
+        println("Row $(i), L_1 $(L_1[i])")
+        @test L_inf[i] ≈ expected_slope atol = expected_slope*1
+        println("Row $(i), L_inf $(L_inf[i])")
+    end 
+    for i in 1:length(results)
+        println("Simulation with $(results[i].ncells) cells and dt $(results[i].timestep[1]) converged after $(round(results[i].solution.t[1]/results[i].timestep[1])) timesteps at time $(results[i].solution.t[1])")
+    end
+end=#
+
+include("ovs_mms.jl")
+
+@testset "Potential solver comparison with analytic solution for d^2x/dy^2 = 50000, Dirichlet boundaries" begin
+    results = perform_OVS_potential(; MMS_CONSTS, fluxfn = HallThruster.HLLE!, reconstruct = false)
+    L_1, L_inf = evaluate_slope(results, MMS_CONSTS)
+    expected_slope = 2
+    @test mean(results[i].L_1 for i in 1:MMS_CONSTS.refinements) < 1e-10
+    println("Mean L_1 error $(mean(results[i].L_1 for i in 1:MMS_CONSTS.refinements))")
+    @test mean(results[i].L_inf for i in 1:MMS_CONSTS.refinements) < 1e-10
+    println("Mean L_inf error $(mean(results[i].L_inf for i in 1:MMS_CONSTS.refinements))")
+    #=
+    p1 = Plots.plot(xlabel = "log_h", ylabel = "log_E")
+    Plots.plot!(p1, log.([1/length(results[i].z_cells) for i in 1:length(results)]), log.([results[i].L_1[1] for i in 1:length(results)]), title = "L_1", label = false)
+    p2 = Plots.plot(xlabel = "log_h", ylabel = "log_E")
+    Plots.plot!(p2, log.([1/length(results[i].z_cells) for i in 1:length(results)]), log.([results[i].L_inf[1] for i in 1:length(results)]), title = "L_inf", label = false)
+    p3 = Plots.plot!(p1, p2, layout = (1, 2), size = (1000, 500),  margin=5Plots.mm)
+    Plots.png(p3, "alfa")=#
+end
+
+#= need no energy solve for this, works otherwise
+@testset "Test ion acceleration source term" begin
+    include("source.jl")
+    test_ion_accel_source(HallThruster.HLLE!, false, 0.0002, 0.9e-8)
+end=#
+
+#= test this with Landmark Hallis
+@testset "Test ionization source term" begin
+    include("source.jl")
+    test_ionization_source(HallThruster.HLLE!, false, 0.0002, 0.9e-8)
+end=#
+
+#####################################################################################################################################
+#ELECTRON ENERGY OVS
+#redefine MMS CONSTS according to values in simulation
+#for now, need to manually set the μ and ue in simulation.jl, change boundary conditions to U, set pe = 0 in flux computation, comment out energy
+
+const MMS_CONSTS_ELEC = (
+    CFL = 0.01, #calculated from neutral constant velocity, pay attention for energy equ as while solution converges to man solution can become unstable due to steep ne derivatives leading to steep Te derivatives
+    n_cells_start = 20,
+    fluid = HallThruster.Xenon,
+    max_end_time = 300e-5,
+    refinements = 4,
+    n_waves = 2.0,
+    u_constant = 150.0, #for continuity
+    T_constant = 300.0, #for continuity and isothermal
+    L = HallThruster.SPT_100.domain[2]-HallThruster.SPT_100.domain[1],
+    n0 = 2.1801715574645586e-7,
+    nx = 2.1801715574645586e-7/3,
+    u0 = 1000.0,
+    ux = 100.0,
+    T0 = 300.0,
+    Tx = 100.0,
+    Tev0 = 50.0, 
+    Tev_elec_max = 20.0,
+    μ = 1.0,
+    ue = -100.0,
+)
+
+@variables x t
+Dt = Differential(t)
+Dx = Differential(x)
+
+uₑ_manufactured = MMS_CONSTS_ELEC.ue #set electron velocity in beginning
+Tev_manufactured = MMS_CONSTS_ELEC.Tev0 + MMS_CONSTS_ELEC.Tev_elec_max*(MMS_CONSTS_ELEC.L - x)/MMS_CONSTS_ELEC.L #*sin(2 * π * x / (MMS_CONSTS_ELEC.L))
+
+n_manufactured = MMS_CONSTS_ELEC.n0 + MMS_CONSTS_ELEC.nx*cos(2 * π * MMS_CONSTS_ELEC.n_waves * x / MMS_CONSTS_ELEC.L)
+u_manufactured = MMS_CONSTS_ELEC.u0 + MMS_CONSTS_ELEC.ux*sin(2 * π * MMS_CONSTS_ELEC.n_waves * x / MMS_CONSTS_ELEC.L)
+nϵ_manufactured = n_manufactured/MMS_CONSTS_ELEC.fluid.m*Tev_manufactured
+
+RHS_1 = Dt(n_manufactured) + Dx(n_manufactured * MMS_CONSTS_ELEC.u_constant)
+RHS_2 = Dt(n_manufactured) + Dx(n_manufactured * u_manufactured)
+RHS_3 = Dt(n_manufactured * u_manufactured) + Dx(n_manufactured * u_manufactured^2 + n_manufactured*HallThruster.Xenon.R*MMS_CONSTS_ELEC.T_constant) 
+#RHS_4 = Dt(nϵ_manufactured) + Dx(5/3*nϵ_manufactured*uₑ_manufactured - 10/9*MMS_CONSTS_ELEC.μ*nϵ_manufactured*Dx(Tev_manufactured))
+RHS_4 = Dt(nϵ_manufactured) + Dx(5/3*nϵ_manufactured*uₑ_manufactured) - 10/9*Dx(MMS_CONSTS_ELEC.μ*nϵ_manufactured)*Dx(Tev_manufactured) - 10/9*MMS_CONSTS_ELEC.μ*nϵ_manufactured*Dx(Dx(Tev_manufactured))
+
+derivs = expand_derivatives.([RHS_1, RHS_2, RHS_3, RHS_4])
+conservative_func = build_function([n_manufactured, n_manufactured, n_manufactured*u_manufactured, nϵ_manufactured], [x, t])
+
+RHS_func = build_function(derivs, [x])
+mms! = eval(RHS_func[2]) #return [1] as RHS_1 and [2] as RHS_2, mms([3 3])
+mms_conservative = eval(conservative_func[1])
+
+@testset "Order verification studies with MMS electron energy, HLLE and no reconstruct" begin
+    results = perform_OVS_elecenergy(; MMS_CONSTS = MMS_CONSTS_ELEC, fluxfn = HallThruster.HLLE!, reconstruct = false)
+    L_1, L_inf = evaluate_slope(results, MMS_CONSTS_ELEC)
+    expected_slope = 1
+    for i in 1:size(results[1].u_exa)[1]
+        @test L_1[i] ≈ expected_slope atol = expected_slope*10
+        println("Row $(i), L_1 $(L_1[i])")
+        @test L_inf[i] ≈ expected_slope atol = expected_slope*10
+        println("Row $(i), L_inf $(L_inf[i])")
+    end 
+    for i in 1:length(results)
+        println("Simulation with $(results[i].ncells) cells and dt $(results[i].timestep[1]) converged after $(round(results[i].solution.t[end]/results[i].timestep[end])) timesteps at time $(results[i].solution.t[end])")
+    end
+    #=
+    p1 = Plots.plot(xlabel = "log_h", ylabel = "log_E")
+    Plots.plot!(p1, log.([1/length(results[i].z_cells) for i in 1:length(results)]), log.([results[i].L_1[1] for i in 1:length(results)]), title = "L_1 neutral continuity", label = false)
+    p2 = Plots.plot(xlabel = "log_h", ylabel = "log_E")
+    Plots.plot!(p2, log.([1/length(results[i].z_cells) for i in 1:length(results)]), log.([results[i].L_inf[1] for i in 1:length(results)]), title = "L_inf neutral continuity", label = false)
+    p3 = Plots.plot(xlabel = "log_h", ylabel = "log_E")
+    Plots.plot!(p3, log.([1/length(results[i].z_cells) for i in 1:length(results)]), log.([results[i].L_1[2] for i in 1:length(results)]), title = "L_1 ion continuity", label = false)
+    p4 = Plots.plot(xlabel = "log_h", ylabel = "log_E")
+    Plots.plot!(p4, log.([1/length(results[i].z_cells) for i in 1:length(results)]), log.([results[i].L_inf[2] for i in 1:length(results)]), title = "L_inf ion continuity", label = false)
+    p5 = Plots.plot(xlabel = "log_h", ylabel = "log_E")
+    Plots.plot!(p5, log.([1/length(results[i].z_cells) for i in 1:length(results)]), log.([results[i].L_1[3] for i in 1:length(results)]), title = "L_1 ion momentum", label = false)
+    p6 = Plots.plot(xlabel = "log_h", ylabel = "log_E")
+    Plots.plot!(p6, log.([1/length(results[i].z_cells) for i in 1:length(results)]), log.([results[i].L_inf[3] for i in 1:length(results)]), title = "L_inf ion momentum", label = false)
+    p7 = Plots.plot(xlabel = "log_h", ylabel = "log_E")
+    Plots.plot!(p7, log.([1/length(results[i].z_cells) for i in 1:length(results)]), log.([results[i].L_1[4] for i in 1:length(results)]), title = "L_1 electron energy", label = false)
+    p8 = Plots.plot(xlabel = "log_h", ylabel = "log_E")
+    Plots.plot!(p8, log.([1/length(results[i].z_cells) for i in 1:length(results)]), log.([results[i].L_inf[4] for i in 1:length(results)]), title = "L_inf electron energy", label = false)
+
+    p9 = Plots.plot!(p1, p2, p3, p4, p5, p6, p7, p8, layout = (4, 2), size = (2000, 1000),  margin=5Plots.mm)
+    Plots.png(p9, "alfa")=#
+
+end
+
+=#