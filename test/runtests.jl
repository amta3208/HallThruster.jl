--- conflicted
+++ resolved
@@ -66,8 +66,6 @@
                 slopes, norms = test_refinements(ncells -> OVS_Ions.solve_ions(ncells, scheme, false), refinements, [1, 2, Inf])
 
                 theoretical_order = 1 + reconstruct
-
-<<<<<<< HEAD
                 for slope in slopes
                     if WENO
                         println("WENO slope: ", slope)
@@ -75,10 +73,6 @@
                         @test abs(slope - theoretical_order) < 0.2
                     end
                 end
-=======
-            for slope in slopes
-                @test abs(slope - theoretical_order) < 0.2 || slope > theoretical_order
->>>>>>> 48e1f808
             end
         end
     end
