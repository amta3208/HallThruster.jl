using Test, HallThruster, Plots, StaticArrays, DiffEqCallbacks, LinearAlgebra, DiffEqBase, DataFrames, CSV, JLD2, FFTW

using DelimitedFiles

function landmark_references(case, variable)
    if case > 3
        return String[]
    else
        suffixes = "fluid_1", "fluid_2", "hybrid"
        return [
            joinpath("landmark", "case_$case", "$(variable)_$(suffix).csv")
            for suffix in suffixes
        ]
    end
end

function landmark_styles()
    common_options = (
        linewidth = 1.5,
        linestyle = :dash,
    )
    return [
        (color = :red, label = "Fluid (δ = 1 mm)", common_options...),
        (color = :green, label = "Fluid (δ = 0.5 mm)", common_options...),
        (color = :blue, label = "Hybrid", common_options...)
    ]
end


function plot_quantity(u, z = nothing, zmin = 0.0, zmax = 0.05; ref_paths = String[], ref_styles = nothing, hallis = nothing, hallisvar = nothing, slicezr = nothing, slicezrvar = nothing, slice = nothing, slicevar = nothing, label = "HallThruster.jl", kwargs...)
    if isnothing(z)
        z = LinRange(zmin, zmax, length(u))
    end
    p = plot()

    for (i, ref_path) in enumerate(ref_paths)
        if ispath(ref_path)
            ref_data = readdlm(ref_path, ',')
            z_ref, q_ref = ref_data[:, 1], ref_data[:, 2]
            if isnothing(ref_styles)
                plot!(p, z_ref, q_ref, label = "Reference $i", lw = 1, lc = :red, ls = :dash)
            else
                plot!(p, z_ref, q_ref; ref_styles[i]...)
            end
        else
            @warn("File $ref_path not found, skipping plot.")
        end
    end
    if !isnothing(hallis)
        z_ref, q_ref = hallis.z, hallisvar
        plot!(p, z_ref, q_ref, label = "Hallis 2D", lw = 2, lc = :red, ls = :dash)
    end
    if !isnothing(slicezr)
        z_ref, q_ref = slicezr.z, slicezrvar
        plot!(p, z_ref, q_ref, label = "Slicezr", lw = 2, lc = :green, ls = :dash)
    end
    if !isnothing(slice)
        z_ref, q_ref = slice.z, slicevar
        plot!(p, z_ref, q_ref, label = "Hall2De", lw = 2, lc = :blue, ls = :dashdot)
    end

    plot!(
        p, z, u; label = label, xlabel = "z (m)", legend = :outertop, margin = 8Plots.mm, lw = 2,
        color = :black, linestyle = :solid,
        kwargs...
    )
    return p
end

function load_hallis_output(output_path)
    output_headers = [
        :z, :ne, :ϕ, :Te, :Ez, :Br, :nn, :ndot, :μe, :μen, :μbohm, :μwall, :μei,
    ]
    output = DataFrame(readdlm(output_path, Float64), output_headers)
    output.ωce = output.Br * 1.6e-19 / 9.1e-31
    replace!(output.nn, 0.0 => 1e12)
    return output[1:end-1, :]
end

function load_hallis_output_2D(output_path)
    output_headers = [
        :z, :ne, :ϕ, :Te, :Ez, :Br, :nn, :ndot, :μe, :μen, :μbohm, :μwall, :μei, :f_e, :f_en, :f_bohm, :f_wall, :f_ei
    ]
    output = DataFrame(readdlm(output_path, Float64), output_headers)
    output.ωce = output.Br * 1.6e-19 / 9.1e-31
    replace!(output.nn, 0.0 => 1e12)
    #output.Te .*= 2/3
    return output[1:end-1, :]
end

function plot_solution(u, saved_values, z, case = 1)
    mi = HallThruster.Xenon.m
    Xe_0 = HallThruster.Xenon(0)
    Xe_I = HallThruster.Xenon(1)
    rxn = HallThruster.load_ionization_reactions(HallThruster.LandmarkIonizationLUT(), [Xe_0, Xe_I])[1]
    (;Tev, ue, ϕ_cell, ∇ϕ, ne, pe, ∇pe) = saved_values
    ionization_rate = [rxn.rate_coeff(3/2 * Tev[i])*u[1, i]*ne[i]/mi for i in 1:size(u, 2)]

    ref_styles = landmark_styles()

    p_nn = plot_quantity(
        u[1, :] / mi, z; title = "Neutral density",  ylabel = "nn (m⁻³)",
        ref_paths = landmark_references(case, "neutral_density"), ref_styles
    )

    p_ne = plot_quantity(
        ne, z; title = "Plasma density", ylabel = "ne (m⁻³)",
        ref_paths = landmark_references(case, "plasma_density"), ref_styles
    )

    p_ui = plot_quantity(u[3, :] ./ u[2, :] ./ 1000, z; title = "Ion velocity", ylabel = "ui (km/s)")

    p_iz = plot_quantity(
        ionization_rate, z; title = "Ionization rate", ylabel = "nϵ (eV m⁻³)",
        ref_paths = landmark_references(case, "ionization"), ref_styles
    )

    p_ϵ  = plot_quantity(
        u[end, :] ./ ne, z; title = "Electron energy (3/2 Te) (eV)", ylabel = "ϵ (eV)",
        ref_paths = landmark_references(case, "energy"), ref_styles
    )

    p_ue = plot_quantity(ue ./ 1000, z; title = "Electron velocity", ylabel = "ue (km/s)")
    p_ϕ  = plot_quantity(
        ϕ_cell, z; title = "Potential", ylabel = "ϕ (V)",
        ref_paths = landmark_references(case, "potential"), ref_styles
    )

    p_E  = plot_quantity(
        -∇ϕ, z; title = "Electric field", ylabel = "E (V/m)",
        ref_paths = landmark_references(case, "electric_field"), ref_styles
    )

    #p_pe  = plot_quantity(HallThruster.e * pe, z; title = "Electron pressure", ylabel = "∇pe (Pa)")
    #p_∇pe  = plot_quantity(HallThruster.e * ∇pe, z; title = "Pressure gradient", ylabel = "∇pe (Pa/m)")
    plot(p_nn, p_ne, p_ui, p_ϕ, #=p_pe,=# p_iz, p_ϵ, p_ue, p_E, #=p_∇pe,=# layout = (2, 4), size = (2500, 1000))
end

function plot_solution_hallis_and_2D(u, saved_values, z, case = 1, hallis = nothing, slicezr = nothing, slice = nothing)
    mi = HallThruster.Xenon.m
    Xe_0 = HallThruster.Xenon(0)
    Xe_I = HallThruster.Xenon(1)
    rxn = HallThruster.load_ionization_reactions(HallThruster.LandmarkIonizationLUT(), [Xe_0, Xe_I])[1]
    (;Tev, ue, ϕ_cell, ∇ϕ, ne, pe, ∇pe) = saved_values
    ionization_rate = [rxn.rate_coeff(3/2 * Tev[i])*u[1, i]*ne[i]/mi for i in 1:size(u, 2)]

    ref_styles = landmark_styles()

    p_nn = plot_quantity(
        u[1, :] / mi, z; title = "Neutral density",  ylabel = "nn (m⁻³)",
        ref_paths = landmark_references(case, "neutral_density"), ref_styles, hallis = hallis, hallisvar = hallis.nn,
        slice = slice, slicevar = slice.nn
    )

    p_ne = plot_quantity(
        ne, z; title = "Plasma density", ylabel = "ne (m⁻³)",
        ref_paths = landmark_references(case, "plasma_density"), ref_styles, hallis = hallis, hallisvar = hallis.ne,
        slice = slice, slicevar = slice.ne
    )

    p_ui = plot_quantity(u[3, :] ./ u[2, :] ./ 1000, z; title = "Ion velocity", ylabel = "ui (km/s)", slice = slice, slicevar = slice.uiz_1_1)

    p_iz = plot_quantity(
        ionization_rate, z; title = "Ionization rate", ylabel = "nϵ (eV m⁻³)",
        ref_paths = landmark_references(case, "ionization"), ref_styles, hallis = hallis, hallisvar = hallis.ndot
    )

    p_ϵ  = plot_quantity(
        u[4, :] ./ ne, z; title = "Electron energy (3/2 Te) (eV)", ylabel = "ϵ (eV)",
        ref_paths = landmark_references(case, "energy"), ref_styles, hallis = hallis, hallisvar = hallis.Te,
        slice = slice, slicevar = slice.Te
    )

    p_ue = plot_quantity(ue ./ 1000, z; title = "Electron velocity", ylabel = "ue (km/s)")
    p_ϕ  = plot_quantity(
        ϕ_cell, z; title = "Potential", ylabel = "ϕ (V)",
        ref_paths = landmark_references(case, "potential"), ref_styles, hallis = hallis, hallisvar = hallis.ϕ,
        slice = slice, slicevar = slice.ϕ
    )

    p_E  = plot_quantity(
        -∇ϕ, z; title = "Electric field", ylabel = "E (V/m)",
        ref_paths = landmark_references(case, "electric_field"), ref_styles
    )

    #p_pe  = plot_quantity(HallThruster.e * pe, z; title = "Electron pressure", ylabel = "∇pe (Pa)")
    #p_∇pe  = plot_quantity(HallThruster.e * ∇pe, z; title = "Pressure gradient", ylabel = "∇pe (Pa/m)")
    plot(p_nn, p_ne, p_ui, p_ϕ, #=p_pe,=# p_iz, p_ϵ, p_ue, p_E, #=p_∇pe,=# layout = (2, 4), size = (2500, 1000))
end

function plot_multiple_solution(sols, labels, case = 1, timeaveraged_start = nothing)
    
    if timeaveraged_start !== nothing
        u, saved_values = HallThruster.timeaveraged(sols[1], timeaveraged_start)
        z = sols[1].params.z_cell
    else
        u, saved_values, z = sols[1].u[end], sols[1].savevals[end], sols[1].params.z_cell
    end
    mi = HallThruster.Xenon.m
    Xe_0 = HallThruster.Xenon(0)
    Xe_I = HallThruster.Xenon(1)
    rxn = HallThruster.load_ionization_reactions(HallThruster.LandmarkIonizationLUT(), [Xe_0, Xe_I])[1]
    (;Tev, ue, ϕ_cell, ∇ϕ, ne, pe, ∇pe) = saved_values
    ionization_rate = [rxn.rate_coeff(3/2 * Tev[i])*u[1, i]*ne[i]/mi for i in 1:size(u, 2)]

    ref_styles = landmark_styles()

    p_nn = plot_quantity(
        u[1, :] / mi, z; title = "Neutral density", #=yaxis = :log, ylims = (1e16, 1e21),=#  ylabel = "nn (m⁻³)",
        ref_paths = landmark_references(case, "neutral_density"), ref_styles, label = labels[1]
    )

    p_ne = plot_quantity(
        ne, z; title = "Plasma density", ylabel = "ne (m⁻³)", #=yaxis = :log, ylims = (1e16, 1e21),=#
        ref_paths = landmark_references(case, "plasma_density"), ref_styles, label = labels[1]
    )

    p_ui = plot_quantity(u[3, :] ./ u[2, :] ./ 1000, z; title = "Ion velocity", ylabel = "ui (km/s)", label = labels[1])

    p_iz = plot_quantity(
        ionization_rate, z; title = "Ionization rate", ylabel = "nϵ (eV m⁻³)",
        ref_paths = landmark_references(case, "ionization"), ref_styles, label = labels[1]
    )

    p_ϵ  = plot_quantity(
        u[4, :] ./ ne, z; title = "Electron energy (3/2 Te) (eV)", ylabel = "ϵ (eV)",
        ref_paths = landmark_references(case, "energy"), ref_styles, label = labels[1]
    )

    p_ue = plot_quantity(ue ./ 1000, z; title = "Electron velocity", ylabel = "ue (km/s)", label = labels[1])
    p_ϕ  = plot_quantity(
        ϕ_cell, z; title = "Potential", ylabel = "ϕ (V)",
        ref_paths = landmark_references(case, "potential"), ref_styles, label = labels[1]
    )

    p_E  = plot_quantity(
        -∇ϕ, z; title = "Electric field", ylabel = "E (V/m)",
        ref_paths = landmark_references(case, "electric_field"), ref_styles, label = labels[1]
    )

    #
    for i in 2:length(sols)
        if timeaveraged_start !== nothing
            u, saved_values = HallThruster.timeaveraged(sols[i], timeaveraged_start)
            z = sols[i].params.z_cell
        else
            u, saved_values, z = sols[i].u[end], sols[i].savevals[end], sols[i].params.z_cell
        end
        mi = HallThruster.Xenon.m
        (;Tev, ue, ϕ_cell, ∇ϕ, ne, pe, ∇pe) = saved_values
        ionization_rate = [rxn.rate_coeff(3/2 * Tev[i])*u[1, i]*ne[i]/mi for i in 1:size(u, 2)]
    
        plot!(p_nn, z, u[1, :] / mi, label = labels[i])
        plot!(p_ne, z, ne, label = labels[i])
        plot!(p_ui, z, u[3, :] ./ u[2, :] ./ 1000, label = labels[i])
        plot!(p_iz, z, ionization_rate, label = labels[i])
        plot!(p_ϵ, z, u[4, :] ./ ne, label = labels[i])
        plot!(p_ue, z, ue ./ 1000, label = labels[i])
        plot!(p_ϕ, z, ϕ_cell, label = labels[i])
        plot!(p_E, z, -∇ϕ, label = labels[i])
    end

    #p_pe  = plot_quantity(HallThruster.e * pe, z; title = "Electron pressure", ylabel = "∇pe (Pa)")
    #p_∇pe  = plot_quantity(HallThruster.e * ∇pe, z; title = "Pressure gradient", ylabel = "∇pe (Pa/m)")
    plot(p_nn, p_ne, p_ui, p_ϕ, #=p_pe,=# p_iz, p_ϵ, p_ue, p_E, #=p_∇pe,=# layout = (2, 4), size = (2500, 1000))
end


function plot_solution_OVS(u, z = nothing, case = 1)
    hallis = load_hallis_output("landmark/Av_PLOT_HALLIS_1D_0$(case).out")
    coeff = HallThruster.load_landmark()
    mi = HallThruster.Xenon.m
    ionization_rate = [coeff.rate_coeff(u[5, i])*u[1, i]*u[2, i]/mi/mi for i in 1:size(u, 2)]
    p_nn = plot_quantity(u[1, :] / mi, z; title = "Neutral density", ylabel = "nn (m⁻³)", hallis = hallis, hallisvar = hallis.nn)
    p_ne = plot_quantity(u[2, :] / mi, z; title = "Plasma density", ylabel = "ne (m⁻³)", hallis = hallis, hallisvar = hallis.ne)
    p_ui = plot_quantity(u[3, :] ./ u[2, :] ./ 1000, z; title = "Ion velocity", ylabel = "ui (km/s)")
    p_nϵ = plot_quantity(u[4, :] , z; title = "nepsilon", ylabel = "nepsilon", hallis = hallis, hallisvar = hallis.ne)
    p_ϵ  = plot_quantity(u[5, :], z; title = "Electron temperature (eV)", ylabel = "ϵ (eV)", hallis = hallis, hallisvar = hallis.Te)
    p_ue = plot_quantity(u[10, :] ./ 1000, z; title = "Electron velocity", ylabel = "ue (km/s)")
    p_ϕ  = plot_quantity(u[8, :], z; title = "Potential", ylabel = "ϕ (V)", hallis = hallis, hallisvar = hallis.ϕ)
    p_E  = plot_quantity(-u[9, :], z; title = "Electric field", ylabel = "E (V/m)", hallis = hallis, hallisvar = hallis.Ez)
    p = plot(p_nn, p_ne, p_ui, p_nϵ, p_ϵ, p_ue, p_ϕ, p_E, layout = (2, 4), size = (2000, 1000))
    png(p, "last")
    return p
end

function animate_solution_OVS(sol, z = nothing)
    @gif for (u, t) in zip(sol.u, sol.t)
        plot_solution_OVS(u, z)
    end
end


function animate_solution_all(sol, case, z = nothing)
    @gif for i in 1:length(sol.u)
        plot_solution(sol.u[i], sol.savevals[i], sol.params.z_cell, case)
    end
end

function animate_solution_big4(sol, case, z = nothing)
    @gif for i in 1:length(sol.u)
        plot_solution_big4(sol.u[i], sol.savevals[i], sol.params.z_cell, case)
    end
end

function plot_solution_big4(u, saved_values, z, case = 1)
    mi = HallThruster.Xenon.m
    Xe_0 = HallThruster.Xenon(0)
    Xe_I = HallThruster.Xenon(1)
    rxn = HallThruster.load_ionization_reactions(HallThruster.LandmarkIonizationLUT(), [Xe_0, Xe_I])[1]
    (;Tev, ue, ϕ_cell, ∇ϕ, ne, pe, ∇pe) = saved_values
    ionization_rate = [rxn.rate_coeff(3/2 * Tev[i])*u[1, i]*ne[i]/mi for i in 1:size(u, 2)]

    ref_styles = landmark_styles()

    p_ne = plot_quantity(
        ne, z; title = "Plasma density", ylabel = "ne (m⁻³)",
        ref_paths = landmark_references(case, "plasma_density"), ref_styles, ylims = (1e17, 2e19)
    )

    p_ui = plot_quantity(u[3, :] ./ u[2, :] ./ 1000, z; title = "Ion velocity", ylabel = "ui (km/s)", ylims = (-3, 22))

    p_ϵ  = plot_quantity(
        u[4, :] ./ ne, z; title = "Electron energy (3/2 Te) (eV)", ylabel = "ϵ (eV)",
        ref_paths = landmark_references(case, "energy"), ref_styles, ylims = (0, 90)
    )

    p_ϕ  = plot_quantity(
        ϕ_cell, z; title = "Potential", ylabel = "ϕ (V)",
        ref_paths = landmark_references(case, "potential"), ref_styles, ylims = (0, 310)
    )

    #p_pe  = plot_quantity(HallThruster.e * pe, z; title = "Electron pressure", ylabel = "∇pe (Pa)")
    #p_∇pe  = plot_quantity(HallThruster.e * ∇pe, z; title = "Pressure gradient", ylabel = "∇pe (Pa/m)")
    plot(p_ne, p_ui, p_ϕ, #=p_pe,=# p_ϵ, #=p_∇pe,=# layout = (2, 2), size = (1200, 800))
end

function write_sol_csv(filename, sol)
    CSV.write(filename*".csv", DataFrame(sol), header = false)
end

function write_sol_jld2(filename, sol)
    jldsave(filename*".jld2"; sol)
end

function read_csv(filename)
    sol = CSV.read(filename, DataFrame, header = false)
    return sol
end

function read_jld2(filename)
    f = jldopen(filename*".jld2", "r")
    sol = read(f, "sol")
    return sol
end

#=analyse simulation
make time averaged quantities and plot them, to compare with Landmark
make time resolved discharge current plots
make x, t space plots
include ionization rate, can be inferred after from nn, ne, and Tev
get boundaries right with not fixing value ion density
run simulation under three test cases
return to implicit and other general framework, see what happens
=#

function plot_current(current, sol)
<<<<<<< HEAD
    min_I, max_I = extrema(current)
    mid_I = (min_I + max_I)/2
    range = min(30, 5 + max_I - min_I)
    ylims = (mid_I - range/2, mid_I + range/2)
    p1 = plot(;ylims, size = (1000, 600))
    t = sol.t
    plot!(p1, t, current[1, :], title = "Currents", label = ["Iᵢ" ""], xlabel = "t [s]", ylabel = "I [A]", margin = 5Plots.mm)
    plot!(p1, t, current[2, :], label = ["Iₑ" ""])
    plot!(p1, t, current[3, :], label = ["I total" ""])
=======

    p1 = plot()
    plot!(p1, sol.t, current[1, :], title = "Currents at right boundary", label = ["Iᵢ" ""])
    plot!(p1, sol.t, current[2, :], label = ["Iₑ" ""])
    plot!(p1, sol.t, current[3, :], label = ["I total" ""])
>>>>>>> 6e478bb4
    return p1
end

function plot_current_compare(currents, sols, labels)
    min_I, max_I = extrema(currents[1])
    mid_I = (min_I + max_I)/2
    range = min(30, 5 + max_I - min_I)
    ylims = (mid_I - range/2, mid_I + range/2)
    p1 = plot(;ylims, size = (1000, 500), xlabel = "t [s]", ylabel = "I [A]", margin = 5Plots.mm)
    #plot!(p1, sols[1].t, currents[1][1, :], linestyle = :solid, color = :green, title = "Total current vs grid size", label = labels[1] * "  Iᵢ")
    #plot!(p1, sols[1].t, currents[1][2, :], linestyle = :solid, color = :blue, label =  labels[1] * " Iₑ")
    plot!(p1, sols[1].t, currents[1][3, :], linestyle = :solid, color = :black, label =  labels[1] * " I total", title = "Total current vs grid size")
    linestyles = (:placeholder, :dashdot, :dot, :dash)
    colors = (:placeholder, :blue, :green, :red)
    for i in 2:length(currents)
        #plot!(p1, sols[i].t, currents[i][1, :], linestyle = linestyles[i], color = :green, label = labels[i] * "  Iᵢ")
        #plot!(p1, sols[i].t, currents[i][2, :], linestyle = linestyles[i], color = :blue, label =  labels[i] * " Iₑ")
        plot!(p1, sols[i].t, currents[i][3, :], linestyle = linestyles[i], color = colors[i], label =  labels[i] * " I total")
    end
    return p1
end
    

function load_hallis_for_input()
    hallis = load_hallis_output("landmark/Av_PLOT_HALLIS_1D_01.out")
    ϕ_hallis = HallThruster.LinearInterpolation(hallis.z, hallis.ϕ)
    grad_ϕ_hallis = HallThruster.LinearInterpolation(hallis.z, -hallis.Ez)
    return ϕ_hallis, grad_ϕ_hallis
end

Plots.plot(sol::HallThruster.HallThrusterSolution, frame = length(sol.savevals); case) = plot_solution(sol.u[frame], sol.savevals[frame], sol.params.z_cell, case)

function plot_timeaveraged(sol, case, start_ind)
    avg, avg_savevals = HallThruster.timeaveraged(sol, start_ind)
    plot_solution(avg, avg_savevals, sol.params.z_cell, case)
end

function plot_thrust(thrust)
    plot(sol.t, thrust, title = "Thrust", label = "Thrust", xlabel = "t [s]", ylabel = "F [N]")
end

function plot_thrust_compare(thrusts, labels)
    p1 = plot(sol.t, thrust[1], title = "Thrust", label = thrusts[1], xlabel = "t [s]", ylabel = "F [N]")
    for i in 2:length(thrusts)
        plot!(p1, sol.t, thrusts[i], label = labels[i])
    end
end

function load_slicezr(slicezr_path)
    slicezr_headers = [
        :z, :ne, :nn, :Te, :ϕ, :Ωe, :ni_1_1, :ni_1_2, :ni_2_1, :uiz_1_1, :uPIC, :uiz_2_1
    ]

    slicezr = DataFrame(readdlm(slicezr_path, Float64), slicezr_headers)
    slicezr.z = slicezr.z./100
    slicezr.Te = slicezr.Te .* 3/2
    return slicezr
end

function load_slice(slice_path)
    slice_headers = [
        :z, :ne, :nn, :Te, :ϕ, :f_en, :f_ei, :f_wall, :f_iz, :Ωe, :ni_1_1, :ni_2_1, :ni_1_3, :uiz_1_1, :uir_1_1
    ]

    slice = DataFrame(readdlm(slice_path, Float64), slice_headers)
    slice.f_e = slice.f_en + slice.f_ei + slice.f_wall
    slice.ωce = slice.Ωe .* slice.f_e
    slice.z = slice.z/100
    slice.Te = slice.Te .* 3/2
    slice.uiz_1_1 = slice.uiz_1_1./1000
    return slice
end

function plot_PSD_current(current, sol)
    # Number of points 
    N = size(current)[2]
    # Sample period
    Ts = sol.t[2] - sol.t[1]
    #time
    t = sol.t

    # signal 
    signal = current[3, :]

    # Fourier Transform of it 
    F = fft(signal) |> fftshift
    freqs = fftfreq(length(t), 1.0/Ts) |> fftshift

    #return resolution limits
    #max determined by period of samples
    max_frequ = 1/2/Ts
    #min by length of aquisition
    min_frequ = 2/t[end]
    # plots
    time_domain = plot(t, signal, title = "Signal", label = "Total current", ylabel = "[A]", xlabel = "time [s]", margin = 5Plots.mm)
    freq_domain = plot(freqs, abs.(F), title = "Spectrum", ylim =(0, 2500), xlim=(1e5, 2e5), label = "Power spectral density", xlabel = "frequency [Hz]", ylabel = "[dB/Hz]", margin = 5Plots.mm) 
    #plot(time_domain, freq_domain, layout = 2, size = (1000, 500))
    plot(freq_domain, size = (600, 600))
end<|MERGE_RESOLUTION|>--- conflicted
+++ resolved
@@ -365,23 +365,10 @@
 =#
 
 function plot_current(current, sol)
-<<<<<<< HEAD
-    min_I, max_I = extrema(current)
-    mid_I = (min_I + max_I)/2
-    range = min(30, 5 + max_I - min_I)
-    ylims = (mid_I - range/2, mid_I + range/2)
-    p1 = plot(;ylims, size = (1000, 600))
-    t = sol.t
-    plot!(p1, t, current[1, :], title = "Currents", label = ["Iᵢ" ""], xlabel = "t [s]", ylabel = "I [A]", margin = 5Plots.mm)
-    plot!(p1, t, current[2, :], label = ["Iₑ" ""])
-    plot!(p1, t, current[3, :], label = ["I total" ""])
-=======
-
     p1 = plot()
     plot!(p1, sol.t, current[1, :], title = "Currents at right boundary", label = ["Iᵢ" ""])
     plot!(p1, sol.t, current[2, :], label = ["Iₑ" ""])
     plot!(p1, sol.t, current[3, :], label = ["I total" ""])
->>>>>>> 6e478bb4
     return p1
 end
 
