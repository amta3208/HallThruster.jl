<<<<<<< HEAD
using Test, Documenter, HallThruster, StaticArrays, BenchmarkTools, Symbolics, DifferentialEquations, Statistics, Plots
=======
using Test, HallThruster
>>>>>>> a8a21ab1

Te_func = z -> 30 * exp(-(2(z - SPT_100.channel_length) / 0.033)^2)
ϕ_func = z -> 300 * (1 - 1/(1 + exp(-1000 * (z - SPT_100.channel_length))))
ni_func = z -> 2000.0

end_time = 1e-5

const SPT_100 = (
    domain = (0.0, 0.05),
    channel_length = 0.025,
    inner_radius = 0.0345,
    outer_radius = 0.05
)

# Test no electric field, no ion temperature, no electron temperature, constant ion density
simulation = (
    ncells = 20,
    propellant = HallThruster.Xenon,
    ncharge = 1,
    geometry = SPT_100,
    neutral_temperature = 500.,
    neutral_velocity = 300.,
    ion_temperature = 0.0,
<<<<<<< HEAD
    initial_Te = Te_func,
    initial_ϕ = ϕ_func,
    initial_ni = ni_func,
=======
    initial_Te = Returns(0.0),
    initial_ϕ = Returns(0.0),
    initial_ni = Returns(1e6),
>>>>>>> a8a21ab1
    solve_Te = false,
    solve_ne = false,
    inlet_mdot = 5e-6,
    saveat = [end_time],
    tspan = (0., end_time),
    dt = 5e-8,
    scheme = (
        flux_function = HallThruster.upwind!,
        limiter = identity,
        reconstruct = false
    ),
)

sol = HallThruster.run_simulation(simulation)<|MERGE_RESOLUTION|>--- conflicted
+++ resolved
@@ -1,8 +1,4 @@
-<<<<<<< HEAD
-using Test, Documenter, HallThruster, StaticArrays, BenchmarkTools, Symbolics, DifferentialEquations, Statistics, Plots
-=======
 using Test, HallThruster
->>>>>>> a8a21ab1
 
 Te_func = z -> 30 * exp(-(2(z - SPT_100.channel_length) / 0.033)^2)
 ϕ_func = z -> 300 * (1 - 1/(1 + exp(-1000 * (z - SPT_100.channel_length))))
@@ -26,15 +22,9 @@
     neutral_temperature = 500.,
     neutral_velocity = 300.,
     ion_temperature = 0.0,
-<<<<<<< HEAD
-    initial_Te = Te_func,
-    initial_ϕ = ϕ_func,
-    initial_ni = ni_func,
-=======
     initial_Te = Returns(0.0),
     initial_ϕ = Returns(0.0),
     initial_ni = Returns(1e6),
->>>>>>> a8a21ab1
     solve_Te = false,
     solve_ne = false,
     inlet_mdot = 5e-6,
