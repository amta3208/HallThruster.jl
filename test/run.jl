--- conflicted
+++ resolved
@@ -1,17 +1,8 @@
 
 using Test, HallThruster, Plots, StaticArrays
 
-<<<<<<< HEAD
 function source!(Q, U, params, ϕ, i)
     HallThruster.apply_reactions!(Q, U, params, i)
-=======
-fluid = HallThruster.Xenon
-timestep = 1e-8
-end_time = 0.0002 #1e-8 #0.0002
-
-function source!(Q, U, params, ϕ, Tev, i)
-    HallThruster.apply_reactions!(Q, U, params, Tev, i)
->>>>>>> 1b3b5252
     HallThruster.apply_ion_acceleration!(Q, U, params, ϕ, i)
     return Q
 end
@@ -25,8 +16,6 @@
     U .= SA[ρ1, ρ2, ρ2*u1] #[ρ1, ρ1*u1, ρ1*E]
     return U
 end
-
-<<<<<<< HEAD
 
 function run(end_time = 0.0002)
     fluid = HallThruster.Xenon
@@ -109,88 +98,4 @@
     HallThruster.set_up_potential_equation!(U, A, b, Tev, params)
     ϕ = A\b
 
-end
-=======
-ρ1 = 2.1801715574645586e-6
-ρ2 = 2.1801715574645586e-6*0.01
-u1 = 300.0
-T1 = 300.0
-
-left_state = [ρ1, ρ2, ρ2*u1] # [ρ1, ρ1*u1, ρ1*E]
-right_state = [ρ1, ρ2, ρ2*(u1+0.0)] # [ρ1, ρ1*(u1+0.0), ρ1*ER]
-BCs = (HallThruster.Dirichlet(left_state), HallThruster.Neumann())
-
-sim = HallThruster.MultiFluidSimulation(grid = HallThruster.generate_grid(HallThruster.SPT_100, 100),
-boundary_conditions = BCs,
-scheme = HallThruster.HyperbolicScheme(HallThruster.HLLE!, identity, false),
-initial_condition = IC!, source_term! = source!,
-fluids = [HallThruster.Fluid(HallThruster.Species(fluid, 0), HallThruster.ContinuityOnly(300.0, 300.0));
-HallThruster.Fluid(HallThruster.Species(fluid, 1), HallThruster.IsothermalEuler(300.0))],
-#[HallThruster.Fluid(HallThruster.Species(MMS_CONSTS.fluid, 0), HallThruster.EulerEquations())],
-end_time = end_time, #0.0002
-saveat = [end_time],
-timestepcontrol = (timestep, false), #if adaptive true, given timestep ignored. Still sets initial timestep, therefore cannot be chosen arbitrarily large.
-callback = nothing
-)
-
-@time sol = HallThruster.run_simulation(sim)
-
-#extract potential at the end, just for now, make proper later ##############################################################
-species, fluids, fluid_ranges, species_range_dict = HallThruster.configure_simulation(sim)
-grid = sim.grid
-
-U, cache = HallThruster.allocate_arrays(sim)
-
-HallThruster.initial_condition!(U, grid.cell_centers, sim.initial_condition, fluid_ranges, fluids)
-
-scheme = sim.scheme
-source_term! = sim.source_term!
-timestep = sim.timestepcontrol[1]
-adaptive = sim.timestepcontrol[2]
-tspan = (0., sim.end_time)
-
-reactions = HallThruster.load_ionization_reactions(species)
-BCs = sim.boundary_conditions
-
-params = (;
-    cache,
-    fluids,
-    fluid_ranges,
-    species_range_dict,
-    z_cell = grid.cell_centers,
-    z_edge = grid.edges,
-    cell_volume = grid.cell_volume,
-    source_term!,
-    reactions,
-    scheme,
-    BCs,
-    dt = timestep
-)
-
-fluids, fluid_ranges = params.fluids, params.fluid_ranges
-reactions, species_range_dict = params.reactions, params.species_range_dict
-
-F, UL, UR, Q, A, b, ϕ, Tev = params.cache
-
-z_cell, z_edge, cell_volume = params.z_cell, params.z_edge, params.cell_volume
-scheme = params.scheme
-source_term! = params.source_term!
-
-nvariables = size(U, 1)
-ncells = size(U, 2) - 2
-
-#make U last timestep
-#U = sol.u[1]
-Tev .= 5.0
-
-A .= 0.0
-b .= 0.0
-HallThruster.set_up_potential_equation!(U, A, b, Tev, params)
-ϕ = A\b
-
-#Plots.plot(sim.grid.cell_centers[1:100], ϕ)
-#Plots.plot(sim.grid.cell_centers, sol.u[1][1, :])
-#Plots.plot(sim.grid.cell_centers, sol.u[1][2, :])
-#Plots.plot(sim.grid.cell_centers, sol.u[1][2, :]/HallThruster.Xenon.m)
-#Plots.plot(sim.grid.cell_centers, sol.u[1][3, :]./sol.u[1][2, :])
->>>>>>> 1b3b5252
+end