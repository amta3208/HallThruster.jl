using Test, HallThruster, Plots, StaticArrays, DiffEqCallbacks, LinearAlgebra, DiffEqBase, LoopVectorization
using OrdinaryDiffEq, PartialFunctions, SpecialFunctions


function run_sim(duration = 0.0002; ncells = 50, nsave = 2, dt = 1e-8,
<<<<<<< HEAD
        implicit_energy = 1.0, reconstruct = true, limiter = HallThruster.osher,
        restart_file = nothing, case = 1,
        alg = SSPRK22(stage_limiter! = HallThruster.stage_limiter!, step_limiter! = HallThruster.stage_limiter!),
        flux = HallThruster.global_lax_friedrichs, ionization_model = HallThruster.LandmarkIonizationLookup(), transition = HallThruster.LinearTransition(0.001, 0.0),
        coupled = true, LANDMARK = true,
        progress_interval = 0, WENO = false, L = 0.05
=======
        implicit_energy = 1.0, reconstruct = false, limiter = HallThruster.osher,
        restart = nothing, case = 1,
        alg = SSPRK22(stage_limiter! = HallThruster.stage_limiter!, step_limiter! = HallThruster.stage_limiter!),
        flux = HallThruster.rusanov, ionization_model = HallThruster.LandmarkIonizationLookup(), transition = HallThruster.LinearTransition(0.001, 0.0),
        coupled = true, LANDMARK = true, WENO = false, L = 0.05
>>>>>>> 9fbfe218
    )

    un = 150.0
    Tn = 300.0
    Ti = 0.0

    domain = (0.0, L)

    αϵ_in, αϵ_out = if case == 1
        (1.0, 1.0)
    elseif case == 2
        (0.5, 1.0)
    elseif case == 3
        (0.4, 1.0)
    elseif case == 4 
        (0.15, 1.0)
    elseif case == 5
        (0.1, 1.0)
    end

    αw = 1.0

    scheme = HallThruster.HyperbolicScheme(flux, limiter, reconstruct, WENO)

    ϵ_anode = 3.0
    ϵ_cathode = 3.0

    config = HallThruster.Config(;
        ncharge = 1,
        anode_Te = 2/3 * ϵ_anode,
        cathode_Te = 2/3 * ϵ_cathode,
        discharge_voltage = 300.0,
        excitation_model = HallThruster.LandmarkExcitationLookup(),
        wall_loss_model = HallThruster.ConstantSheathPotential(-20, αϵ_in, αϵ_out),
        wall_collision_freq = αw * 1e7,
        implicit_energy = implicit_energy,
        transition_function = transition,
        electron_pressure_coupled = coupled,
        neutral_velocity = un,
        neutral_temperature = Tn,
        ion_temperature = Ti,
        thruster = HallThruster.SPT_100,
        anode_mass_flow_rate = 5e-6,
        scheme,
        electron_neutral_model = HallThruster.LandmarkElectronNeutral(),
        electron_ion_collisions = false,
        ionization_model,
        domain,
        LANDMARK,
    )

    @time sol = HallThruster.run_simulation(config; dt, duration, ncells, nsave, restart, alg)

    #=if sol.t[end] != 0.0 || sol.retcode ∉ (:NaNDetected, :InfDetected)
        p = plot(sol; case)
        display(p)
    end=#

    return sol
end

sol = run_sim(1e-3; ncells=200, nsave=1000, case = 3, dt = 0.7e-8);
<|MERGE_RESOLUTION|>--- conflicted
+++ resolved
@@ -1,81 +1,73 @@
-using Test, HallThruster, Plots, StaticArrays, DiffEqCallbacks, LinearAlgebra, DiffEqBase, LoopVectorization
-using OrdinaryDiffEq, PartialFunctions, SpecialFunctions
-
-
-function run_sim(duration = 0.0002; ncells = 50, nsave = 2, dt = 1e-8,
-<<<<<<< HEAD
-        implicit_energy = 1.0, reconstruct = true, limiter = HallThruster.osher,
-        restart_file = nothing, case = 1,
-        alg = SSPRK22(stage_limiter! = HallThruster.stage_limiter!, step_limiter! = HallThruster.stage_limiter!),
-        flux = HallThruster.global_lax_friedrichs, ionization_model = HallThruster.LandmarkIonizationLookup(), transition = HallThruster.LinearTransition(0.001, 0.0),
-        coupled = true, LANDMARK = true,
-        progress_interval = 0, WENO = false, L = 0.05
-=======
-        implicit_energy = 1.0, reconstruct = false, limiter = HallThruster.osher,
-        restart = nothing, case = 1,
-        alg = SSPRK22(stage_limiter! = HallThruster.stage_limiter!, step_limiter! = HallThruster.stage_limiter!),
-        flux = HallThruster.rusanov, ionization_model = HallThruster.LandmarkIonizationLookup(), transition = HallThruster.LinearTransition(0.001, 0.0),
-        coupled = true, LANDMARK = true, WENO = false, L = 0.05
->>>>>>> 9fbfe218
-    )
-
-    un = 150.0
-    Tn = 300.0
-    Ti = 0.0
-
-    domain = (0.0, L)
-
-    αϵ_in, αϵ_out = if case == 1
-        (1.0, 1.0)
-    elseif case == 2
-        (0.5, 1.0)
-    elseif case == 3
-        (0.4, 1.0)
-    elseif case == 4 
-        (0.15, 1.0)
-    elseif case == 5
-        (0.1, 1.0)
-    end
-
-    αw = 1.0
-
-    scheme = HallThruster.HyperbolicScheme(flux, limiter, reconstruct, WENO)
-
-    ϵ_anode = 3.0
-    ϵ_cathode = 3.0
-
-    config = HallThruster.Config(;
-        ncharge = 1,
-        anode_Te = 2/3 * ϵ_anode,
-        cathode_Te = 2/3 * ϵ_cathode,
-        discharge_voltage = 300.0,
-        excitation_model = HallThruster.LandmarkExcitationLookup(),
-        wall_loss_model = HallThruster.ConstantSheathPotential(-20, αϵ_in, αϵ_out),
-        wall_collision_freq = αw * 1e7,
-        implicit_energy = implicit_energy,
-        transition_function = transition,
-        electron_pressure_coupled = coupled,
-        neutral_velocity = un,
-        neutral_temperature = Tn,
-        ion_temperature = Ti,
-        thruster = HallThruster.SPT_100,
-        anode_mass_flow_rate = 5e-6,
-        scheme,
-        electron_neutral_model = HallThruster.LandmarkElectronNeutral(),
-        electron_ion_collisions = false,
-        ionization_model,
-        domain,
-        LANDMARK,
-    )
-
-    @time sol = HallThruster.run_simulation(config; dt, duration, ncells, nsave, restart, alg)
-
-    #=if sol.t[end] != 0.0 || sol.retcode ∉ (:NaNDetected, :InfDetected)
-        p = plot(sol; case)
-        display(p)
-    end=#
-
-    return sol
-end
-
-sol = run_sim(1e-3; ncells=200, nsave=1000, case = 3, dt = 0.7e-8);
+using Test, HallThruster, Plots, StaticArrays, DiffEqCallbacks, LinearAlgebra, DiffEqBase, LoopVectorization
+using OrdinaryDiffEq, PartialFunctions, SpecialFunctions
+
+
+function run_sim(duration = 0.0002; ncells = 50, nsave = 2, dt = 1e-8,
+        implicit_energy = 1.0, reconstruct = true, limiter = HallThruster.osher,
+        restart_file = nothing, case = 1,
+        alg = SSPRK22(stage_limiter! = HallThruster.stage_limiter!, step_limiter! = HallThruster.stage_limiter!),
+        flux = HallThruster.global_lax_friedrichs, ionization_model = HallThruster.LandmarkIonizationLookup(), transition = HallThruster.LinearTransition(0.001, 0.0),
+        coupled = true, LANDMARK = true,
+        progress_interval = 0, WENO = false, L = 0.05
+    )
+
+    un = 150.0
+    Tn = 300.0
+    Ti = 0.0
+
+    domain = (0.0, L)
+
+    αϵ_in, αϵ_out = if case == 1
+        (1.0, 1.0)
+    elseif case == 2
+        (0.5, 1.0)
+    elseif case == 3
+        (0.4, 1.0)
+    elseif case == 4 
+        (0.15, 1.0)
+    elseif case == 5
+        (0.1, 1.0)
+    end
+
+    αw = 1.0
+
+    scheme = HallThruster.HyperbolicScheme(flux, limiter, reconstruct, WENO)
+
+    ϵ_anode = 3.0
+    ϵ_cathode = 3.0
+
+    config = HallThruster.Config(;
+        ncharge = 1,
+        anode_Te = 2/3 * ϵ_anode,
+        cathode_Te = 2/3 * ϵ_cathode,
+        discharge_voltage = 300.0,
+        excitation_model = HallThruster.LandmarkExcitationLookup(),
+        wall_loss_model = HallThruster.ConstantSheathPotential(-20, αϵ_in, αϵ_out),
+        wall_collision_freq = αw * 1e7,
+        implicit_energy = implicit_energy,
+        transition_function = transition,
+        electron_pressure_coupled = coupled,
+        neutral_velocity = un,
+        neutral_temperature = Tn,
+        ion_temperature = Ti,
+        thruster = HallThruster.SPT_100,
+        anode_mass_flow_rate = 5e-6,
+        scheme,
+        electron_neutral_model = HallThruster.LandmarkElectronNeutral(),
+        electron_ion_collisions = false,
+        ionization_model,
+        domain,
+        LANDMARK,
+    )
+
+    @time sol = HallThruster.run_simulation(config; dt, duration, ncells, nsave, restart, alg)
+
+    #=if sol.t[end] != 0.0 || sol.retcode ∉ (:NaNDetected, :InfDetected)
+        p = plot(sol; case)
+        display(p)
+    end=#
+
+    return sol
+end
+
+sol = run_sim(1e-3; ncells=200, nsave=1000, case = 3, dt = 0.7e-8);