<<<<<<< HEAD
#solve electron issues
#1) get rid of electron source terms, no heat conduction, and put the fluxes in explicit solve. Set electron velocity to a constant. See if this does indeed run and plot solution over time, set electron solve to false.
#2) if above works, do MMS with that.


using Test, HallThruster, Plots, StaticArrays, DiffEqCallbacks, LinearAlgebra, DiffEqBase

include("plotting.jl")

function source!(Q, U, params, i)
    HallThruster.apply_reactions!(Q, U, params, i)
    #HallThruster.apply_ion_acceleration!(Q, U, params, i)
    HallThruster.apply_ion_acceleration_coupled!(Q, U, params, i)
    HallThruster.source_electron_energy_landmark!(Q, U, params, i)
    return Q
end

function IC!(U, z, fluids, L) #for testing light solve, energy equ is in eV*number*density
    ρ2 = 2.1801715574645586e-7/10 #/10 #ρ1 * exp(-((z - L) / 0.033)^2)
    u1 = 150.0
    ρ1(z) = if z < 0.0125 5e-6/0.004/abs(u1) -0.000666*z else 5e-6/0.004/abs(u1)/1000 end
    #ρ1 = 5e-6/0.004/abs(u1)
    u2 = -1000.0 + 80000*z
    Tev = 40 * exp(-(2 * (z - L/2) / 0.033)^2)
    ne = 2.1801715574645586e-7/10 / fluids[1].species.element.m
    U .= SA[ρ1(z), ρ2, ρ2*u2, ne*Tev]
    return U
end



function run_sim(end_time = 0.0002; ncells = 50, nsave = 2, dt = 0.5e-10,
        implicit_energy = false, adaptive = false, reconstruct = false, limiter = HallThruster.osher,
        restart_file = nothing)

    fluid = HallThruster.Xenon
    #fluid BCs #############################
    ρ2 = 2.1801715574645586e-7/10 #ρ1 * exp(-((z - L) / 0.033)^2)
    u1 = 150.0
    ρ1 = 5e-6/0.004/abs(u1)
    @show ρ1/HallThruster.Xenon.m
    left_state = [ρ1, ρ2, ρ2 * -1000.0] # [ρ1, ρ1*u1, ρ1*E]
    right_state = [ρ1*2, ρ2, ρ2 * (u1 + 0.0)] # [ρ1, ρ1*(u1+0.0), ρ1*ER]
    BCs = (HallThruster.Dirichlet_ionbohm(left_state), HallThruster.Neumann_ionbohm())

    left_internal_energy = 3.0
    BCs_elec = (HallThruster.Dirichlet_energy_upd_ne(left_internal_energy), HallThruster.Dirichlet_energy_upd_ne(left_internal_energy))

    saveat = if nsave == 1
        [end_time]
    else
        LinRange(0.0, end_time, nsave) |> collect
    end

    OVS_Tev = z -> 0.0
    OVS_ne = z -> 0.0

    mesh = HallThruster.generate_grid(HallThruster.SPT_100, ncells)
    sim = HallThruster.MultiFluidSimulation(
        grid = mesh,
        boundary_conditions = boundary_conditions = (BCs[1], BCs[2], BCs_elec[1], BCs_elec[2]),
        scheme = HallThruster.HyperbolicScheme(HallThruster.HLLE!, limiter, reconstruct),
        initial_condition = IC!,
        source_term! = source!,
        source_potential! = nothing,
        boundary_potential! = nothing,
        fluids = [HallThruster.Fluid(HallThruster.Species(fluid, 0), HallThruster.ContinuityOnly(u1, 300.0))
            HallThruster.Fluid(HallThruster.Species(fluid, 1), HallThruster.IsothermalEuler(0.0))],
        #[HallThruster.Fluid(HallThruster.Species(MMS_CONSTS.fluid, 0), HallThruster.EulerEquations())],
        end_time = end_time, #0.0002
        saveat = saveat,
        timestepcontrol = (dt, adaptive), #if adaptive true, given timestep ignored. Still sets initial timestep, therefore cannot be chosen arbitrarily large.
        callback = nothing,
        solve_energy = implicit_energy,
        verification = HallThruster.Verification(0, 0, HallThruster.EnergyOVS(0, 0.0, 0.0, OVS_Tev, OVS_ne))
    )

    verification = HallThruster.Verification(0, 0, HallThruster.EnergyOVS(0, 0.0, 0.0, OVS_Tev, OVS_ne))

    config = (
        anode_potential = 300.0,
        cathode_potential = 0.0,
        anode_Te = 3.0,
        cathode_Te = 3.0,
        restart_file = restart_file,
        radial_loss_coefficients = (0.4, 1.0),
        wall_collision_frequencies = (1e7, 0.0),
        geometry = HallThruster.SPT_100,
        anode_mass_flow_rate = 5e-6,
        neutral_velocity = 150.0,
        neutral_temperature = 300.0,
        ion_diffusion_coeff = 0.5e-3,
        implicit_energy = false,
        propellant = HallThruster.Xenon,
        ncharge = 1,
        verification = verification,
        solve_ion_energy = false,
        ion_temperature = 1000.0,
        anom_model = HallThruster.TwoZoneBohm(1/160, 1/16),
        energy_equation = :LANDMARK,
        ionization_coeffs = :LANDMARK,
        electron_pressure_coupled = true,
    )

    @time sol = HallThruster.run_simulation(sim, config)
 
    p = plot(sol)
    display(p)

    return sol
end

#sol = run_sim(5e-6; ncells=50, nsave=50, dt=2e-9, adaptive=true, restart_file = nothing);
=======
#solve electron issues
#1) get rid of electron source terms, no heat conduction, and put the fluxes in explicit solve. Set electron velocity to a constant. See if this does indeed run and plot solution over time, set electron solve to false.
#2) if above works, do MMS with that.


using Test, HallThruster, Plots, StaticArrays, DiffEqCallbacks, LinearAlgebra, DiffEqBase, LoopVectorization

include("plotting.jl")

function source!(Q, U, params, i)
    @turbo Q .= 0
    HallThruster.apply_reactions!(Q, U, params, i)
    #HallThruster.apply_ion_acceleration!(Q, U, params, i)
    HallThruster.apply_ion_acceleration_coupled!(Q, U, params, i)
    HallThruster.source_electron_energy_landmark!(Q, U, params, i)
    return Q
end

function IC!(U, z, fluids, L) #for testing light solve, energy equ is in eV*number*density
    ρ2 = 2.1801715574645586e-7/10 #/10 #ρ1 * exp(-((z - L) / 0.033)^2)
    u1 = 150.0
    ρ1(z) = if z < 0.0125 5e-6/0.004/abs(u1) -0.000666*z else 5e-6/0.004/abs(u1)/1000 end
    #ρ1 = 5e-6/0.004/abs(u1)
    u2 = -1000.0 + 80000*z
    Tev = 40 * exp(-(2 * (z - L/2) / 0.033)^2)
    ne = 2.1801715574645586e-7/10 / fluids[1].species.element.m
    U .= SA[ρ1(z), ρ2, ρ2*u2, ne*Tev]
    return U
end


function run_sim(end_time = 0.0002; ncells = 50, nsave = 2, dt = 0.5e-10,
        implicit_energy = false, adaptive = false, reconstruct = false, limiter = HallThruster.osher,
        restart_file = nothing)

    fluid = HallThruster.Xenon
    #fluid BCs #############################
    ρ2 = 2.1801715574645586e-7/10 #ρ1 * exp(-((z - L) / 0.033)^2)
    u1 = 150.0
    ρ1 = 5e-6/0.004/abs(u1)
    @show ρ1/HallThruster.Xenon.m
    left_state = [ρ1, ρ2, ρ2 * -1000.0] # [ρ1, ρ1*u1, ρ1*E]
    right_state = [ρ1*2, ρ2, ρ2 * (u1 + 0.0)] # [ρ1, ρ1*(u1+0.0), ρ1*ER]
    BCs = (HallThruster.Dirichlet_ionbohm(left_state), HallThruster.Neumann_ionbohm())

    left_internal_energy = 3.0
    BCs_elec = (HallThruster.Dirichlet_energy_upd_ne(left_internal_energy), HallThruster.Dirichlet_energy_upd_ne(left_internal_energy))

    saveat = if nsave == 1
        [end_time]
    else
        LinRange(0.0, end_time, nsave) |> collect
    end

    OVS_Tev = z -> 0.0
    OVS_ne = z -> 0.0

    mesh = HallThruster.generate_grid(HallThruster.SPT_100, ncells)
    sim = HallThruster.MultiFluidSimulation(
        grid = mesh,
        boundary_conditions = boundary_conditions = (BCs[1], BCs[2], BCs_elec[1], BCs_elec[2]),
        scheme = HallThruster.HyperbolicScheme(HallThruster.HLLE!, limiter, reconstruct),
        initial_condition = IC!,
        source_term! = source!,
        source_potential! = nothing,
        boundary_potential! = nothing,
        fluids = [HallThruster.Fluid(HallThruster.Species(fluid, 0), HallThruster.ContinuityOnly(u1, 300.0))
            HallThruster.Fluid(HallThruster.Species(fluid, 1), HallThruster.IsothermalEuler(0.0))],
        #[HallThruster.Fluid(HallThruster.Species(MMS_CONSTS.fluid, 0), HallThruster.EulerEquations())],
        end_time = end_time, #0.0002
        saveat = saveat,
        timestepcontrol = (dt, adaptive), #if adaptive true, given timestep ignored. Still sets initial timestep, therefore cannot be chosen arbitrarily large.
        callback = nothing,
        solve_energy = implicit_energy,
        verification = HallThruster.Verification(0, 0, HallThruster.EnergyOVS(0, 0.0, 0.0, OVS_Tev, OVS_ne))
    )

    verification = HallThruster.Verification(0, 0, HallThruster.EnergyOVS(0, 0.0, 0.0, OVS_Tev, OVS_ne))

    config = (
        anode_potential = 300.0,
        cathode_potential = 0.0,
        anode_Te = 3.0,
        cathode_Te = 3.0,
        restart_file = restart_file,
        radial_loss_coefficients = (1.0, 1.0),
        wall_collision_frequencies = (1e7, 0.0),
        geometry = HallThruster.SPT_100,
        anode_mass_flow_rate = 5e-6,
        neutral_velocity = 150.0,
        neutral_temperature = 300.0,
        ion_diffusion_coeff = 0.5e-3,
        implicit_energy = false,
        propellant = HallThruster.Xenon,
        ncharge = 1,
        verification = verification,
        solve_ion_energy = false,
        ion_temperature = 1000.0,
        anom_model = HallThruster.TwoZoneBohm(1/160, 1/16),
        energy_equation = :LANDMARK,
        ionization_coeffs = :LANDMARK,
        electron_pressure_coupled = true,
    )

    @time sol = HallThruster.run_simulation(sim, config)
 
    p = plot(sol)
    display(p)

    return sol
end

sol = run_sim(5e-6; ncells=50, nsave=50, dt=2e-9, adaptive=true, restart_file = nothing);
>>>>>>> 8675db39
<|MERGE_RESOLUTION|>--- conflicted
+++ resolved
@@ -1,118 +1,3 @@
-<<<<<<< HEAD
-#solve electron issues
-#1) get rid of electron source terms, no heat conduction, and put the fluxes in explicit solve. Set electron velocity to a constant. See if this does indeed run and plot solution over time, set electron solve to false.
-#2) if above works, do MMS with that.
-
-
-using Test, HallThruster, Plots, StaticArrays, DiffEqCallbacks, LinearAlgebra, DiffEqBase
-
-include("plotting.jl")
-
-function source!(Q, U, params, i)
-    HallThruster.apply_reactions!(Q, U, params, i)
-    #HallThruster.apply_ion_acceleration!(Q, U, params, i)
-    HallThruster.apply_ion_acceleration_coupled!(Q, U, params, i)
-    HallThruster.source_electron_energy_landmark!(Q, U, params, i)
-    return Q
-end
-
-function IC!(U, z, fluids, L) #for testing light solve, energy equ is in eV*number*density
-    ρ2 = 2.1801715574645586e-7/10 #/10 #ρ1 * exp(-((z - L) / 0.033)^2)
-    u1 = 150.0
-    ρ1(z) = if z < 0.0125 5e-6/0.004/abs(u1) -0.000666*z else 5e-6/0.004/abs(u1)/1000 end
-    #ρ1 = 5e-6/0.004/abs(u1)
-    u2 = -1000.0 + 80000*z
-    Tev = 40 * exp(-(2 * (z - L/2) / 0.033)^2)
-    ne = 2.1801715574645586e-7/10 / fluids[1].species.element.m
-    U .= SA[ρ1(z), ρ2, ρ2*u2, ne*Tev]
-    return U
-end
-
-
-
-function run_sim(end_time = 0.0002; ncells = 50, nsave = 2, dt = 0.5e-10,
-        implicit_energy = false, adaptive = false, reconstruct = false, limiter = HallThruster.osher,
-        restart_file = nothing)
-
-    fluid = HallThruster.Xenon
-    #fluid BCs #############################
-    ρ2 = 2.1801715574645586e-7/10 #ρ1 * exp(-((z - L) / 0.033)^2)
-    u1 = 150.0
-    ρ1 = 5e-6/0.004/abs(u1)
-    @show ρ1/HallThruster.Xenon.m
-    left_state = [ρ1, ρ2, ρ2 * -1000.0] # [ρ1, ρ1*u1, ρ1*E]
-    right_state = [ρ1*2, ρ2, ρ2 * (u1 + 0.0)] # [ρ1, ρ1*(u1+0.0), ρ1*ER]
-    BCs = (HallThruster.Dirichlet_ionbohm(left_state), HallThruster.Neumann_ionbohm())
-
-    left_internal_energy = 3.0
-    BCs_elec = (HallThruster.Dirichlet_energy_upd_ne(left_internal_energy), HallThruster.Dirichlet_energy_upd_ne(left_internal_energy))
-
-    saveat = if nsave == 1
-        [end_time]
-    else
-        LinRange(0.0, end_time, nsave) |> collect
-    end
-
-    OVS_Tev = z -> 0.0
-    OVS_ne = z -> 0.0
-
-    mesh = HallThruster.generate_grid(HallThruster.SPT_100, ncells)
-    sim = HallThruster.MultiFluidSimulation(
-        grid = mesh,
-        boundary_conditions = boundary_conditions = (BCs[1], BCs[2], BCs_elec[1], BCs_elec[2]),
-        scheme = HallThruster.HyperbolicScheme(HallThruster.HLLE!, limiter, reconstruct),
-        initial_condition = IC!,
-        source_term! = source!,
-        source_potential! = nothing,
-        boundary_potential! = nothing,
-        fluids = [HallThruster.Fluid(HallThruster.Species(fluid, 0), HallThruster.ContinuityOnly(u1, 300.0))
-            HallThruster.Fluid(HallThruster.Species(fluid, 1), HallThruster.IsothermalEuler(0.0))],
-        #[HallThruster.Fluid(HallThruster.Species(MMS_CONSTS.fluid, 0), HallThruster.EulerEquations())],
-        end_time = end_time, #0.0002
-        saveat = saveat,
-        timestepcontrol = (dt, adaptive), #if adaptive true, given timestep ignored. Still sets initial timestep, therefore cannot be chosen arbitrarily large.
-        callback = nothing,
-        solve_energy = implicit_energy,
-        verification = HallThruster.Verification(0, 0, HallThruster.EnergyOVS(0, 0.0, 0.0, OVS_Tev, OVS_ne))
-    )
-
-    verification = HallThruster.Verification(0, 0, HallThruster.EnergyOVS(0, 0.0, 0.0, OVS_Tev, OVS_ne))
-
-    config = (
-        anode_potential = 300.0,
-        cathode_potential = 0.0,
-        anode_Te = 3.0,
-        cathode_Te = 3.0,
-        restart_file = restart_file,
-        radial_loss_coefficients = (0.4, 1.0),
-        wall_collision_frequencies = (1e7, 0.0),
-        geometry = HallThruster.SPT_100,
-        anode_mass_flow_rate = 5e-6,
-        neutral_velocity = 150.0,
-        neutral_temperature = 300.0,
-        ion_diffusion_coeff = 0.5e-3,
-        implicit_energy = false,
-        propellant = HallThruster.Xenon,
-        ncharge = 1,
-        verification = verification,
-        solve_ion_energy = false,
-        ion_temperature = 1000.0,
-        anom_model = HallThruster.TwoZoneBohm(1/160, 1/16),
-        energy_equation = :LANDMARK,
-        ionization_coeffs = :LANDMARK,
-        electron_pressure_coupled = true,
-    )
-
-    @time sol = HallThruster.run_simulation(sim, config)
- 
-    p = plot(sol)
-    display(p)
-
-    return sol
-end
-
-#sol = run_sim(5e-6; ncells=50, nsave=50, dt=2e-9, adaptive=true, restart_file = nothing);
-=======
 #solve electron issues
 #1) get rid of electron source terms, no heat conduction, and put the fluxes in explicit solve. Set electron velocity to a constant. See if this does indeed run and plot solution over time, set electron solve to false.
 #2) if above works, do MMS with that.
@@ -225,5 +110,4 @@
     return sol
 end
 
-sol = run_sim(5e-6; ncells=50, nsave=50, dt=2e-9, adaptive=true, restart_file = nothing);
->>>>>>> 8675db39
+sol = run_sim(5e-6; ncells=50, nsave=50, dt=2e-9, adaptive=true, restart_file = nothing);