#solve electron issues
#1) get rid of electron source terms, no heat conduction, and put the fluxes in explicit solve. Set electron velocity to a constant. See if this does indeed run and plot solution over time, set electron solve to false.
#2) if above works, do MMS with that.


using Test, HallThruster, Plots, StaticArrays, DiffEqCallbacks, LinearAlgebra, DiffEqBase, LoopVectorization
using OrdinaryDiffEq

include("plotting.jl")

function source!(Q, U, params, i)
    @turbo Q .= 0
    HallThruster.apply_reactions!(Q, U, params, i)
    #HallThruster.apply_ion_acceleration!(Q, U, params, i)
    HallThruster.apply_ion_acceleration_coupled!(Q, U, params, i)
    HallThruster.source_electron_energy_landmark!(Q, U, params, i)
    return Q
end

function IC!(U, z, fluids, L) #for testing light solve, energy equ is in eV*number*density
    mi = fluids[1].species.element.m
    un = 150.0
    #ρn = 5e-6/0.004/abs(un) - z / L * 5e-6/0.004/abs(un)
    ρn0 = 5e-6/0.004/abs(un)
    z1 = L/7
    z2 = L/2.5
    ρn = if z < z1
        ρn0
    elseif z < z2
        ρn0 - (z - z1) * (0.999 * ρn0) / (z2 - z1)
    else
        ρn0 / 1000
    end
    ui = if z < L/2
        -1000 + 80000(z/L)^2
    else
        15000 + 10000z/L
    end

    ρi = mi * (2e17 + 9e17 * exp(-(4 * (z - L/4) / 0.033)^2))
    Tev = 3 + 37 * exp(-(2 * (z - L/2) / 0.023)^2)
    ne = ρi / fluids[1].species.element.m
    U .= SA[ρn, ρi, ρi*ui, ne*Tev]
    return U
end


function run_sim(end_time = 0.0002; ncells = 50, nsave = 2, dt = 1e-8,
        implicit_energy = 1.0, adaptive = false, reconstruct = false, limiter = HallThruster.osher,
        restart_file = nothing, case = 1,
        alg = SSPRK22(stage_limiter! = HallThruster.stage_limiter!, step_limiter! = HallThruster.stage_limiter!),
        flux = HallThruster.HLLE,
        coeffs = :LANDMARK, implicit_iters = 1, transition = HallThruster.LinearTransition(0.001, 0.0),
        collision_model = :simple, coupled = true, energy_equation = :LANDMARK,
        progress_interval = 2000
    )

    fluid = HallThruster.Xenon
    #fluid BCs #############################
    ρ2 = 2.1801715574645586e-7/10 #ρ1 * exp(-((z - L) / 0.033)^2)
    u1 = 150.0
    ρ1 = 5e-6/0.004/abs(u1)
    @show ρ1/HallThruster.Xenon.m
    left_state = [ρ1, ρ2, ρ2 * -1000.0] # [ρ1, ρ1*u1, ρ1*E]
    right_state = [ρ1*2, ρ2, ρ2 * (u1 + 0.0)] # [ρ1, ρ1*(u1+0.0), ρ1*ER]
    BCs = (HallThruster.Dirichlet_ionbohm(left_state), HallThruster.Neumann_ionbohm())

    left_internal_energy = 3.0
    BCs_elec = (HallThruster.Dirichlet_energy_upd_ne(left_internal_energy), HallThruster.Dirichlet_energy_upd_ne(left_internal_energy))

    saveat = if nsave == 1
        [end_time]
    else
        LinRange(0.0, end_time, nsave) |> collect
    end

    OVS_Tev = z -> 0.0
    OVS_ne = z -> 0.0

<<<<<<< HEAD
    #verification = HallThruster.Verification(0, 0, HallThruster.EnergyOVS(0, 0.0, 0.0, OVS_Tev, OVS_ne))

    ##################################callback definition for cranking up radial loss as simulation goes along
    function increase_radial_loss!(U, params, t)
        #need to access simtime somehow, write out canonical form assuming that simtime is, if not need to do separate callbacks
        #maybe integrator.t can recall simtime
        simtime = t
        if simtime > 0.0001 && simtime < 0.0005
            params.νϵ[1] = 0.3
        elseif simtime >= 0.0005 && simtime < 0.0008
            params.νϵ[1] = 0.2
        elseif simtime >= 0.0008 && simtime < 0.0013
            params.νϵ[1] = 0.15
        elseif simtime >= 0.0013 && simtime < 0.002
            params.νϵ[1] = 0.1
        end
        #=
        elseif simtime < 0.004 && > 0.003
            params.νϵ = (0.3, 1.0)
        elseif simtime < 0.005 && > 0.004
            params.νϵ = (0.2, 1.0)
        end=#
    end

    condition_radial(u,t,integrator) = t > 0.0003
    function affect_radial!(integrator)
        increase_radial_loss!(integrator.u, integrator.p, integrator.t)
    end

    cb_radial_loss = DiscreteCallback(condition_radial, affect_radial!, save_positions=(false,false))

    mesh = HallThruster.generate_grid(HallThruster.SPT_100, ncells)
=======
    domain = (0.0, 0.05)

    mesh = HallThruster.generate_grid(HallThruster.SPT_100, ncells, domain)
>>>>>>> d1f96b22
    sim = HallThruster.MultiFluidSimulation(
        grid = mesh,
        boundary_conditions = boundary_conditions = (BCs[1], BCs[2], BCs_elec[1], BCs_elec[2]),
        scheme = HallThruster.HyperbolicScheme(flux, limiter, reconstruct),
        initial_condition = IC!,
        source_term! = source!,
        source_potential! = nothing,
        boundary_potential! = nothing,
        fluids = [HallThruster.Fluid(HallThruster.Species(fluid, 0), HallThruster.ContinuityOnly(u1, 300.0))
            HallThruster.Fluid(HallThruster.Species(fluid, 1), HallThruster.IsothermalEuler(0.0))],
        #[HallThruster.Fluid(HallThruster.Species(MMS_CONSTS.fluid, 0), HallThruster.EulerEquations())],
        end_time = end_time, #0.0002
        saveat = saveat,
        timestepcontrol = (dt, adaptive), #if adaptive true, given timestep ignored. Still sets initial timestep, therefore cannot be chosen arbitrarily large.
        callback = nothing,
<<<<<<< HEAD
        solve_energy = implicit_energy,
        verification = nothing
    )

=======
        solve_energy = implicit_energy > 0,
        verification = HallThruster.Verification(0, 0, HallThruster.EnergyOVS(0, 0.0, 0.0, OVS_Tev, OVS_ne))
    )

    verification = HallThruster.Verification(0, 0, HallThruster.EnergyOVS(0, 0.0, 0.0, OVS_Tev, OVS_ne))

    αϵ = if case == 1
        (1.0, 1.0)
    elseif case == 2
        (0.5, 1.0)
    elseif case == 3
        (0.4, 1.0)
    elseif case == 4
        (0.1, 0.1)
    end

    αw = 1.0

>>>>>>> d1f96b22
    config = (
        anode_potential = 300.0,
        cathode_potential = 0.0,
        anode_Te = 2.0,
        cathode_Te = 2.0,
        restart_file = restart_file,
<<<<<<< HEAD
        radial_loss_coefficients = [1.0, 1.0],
        wall_collision_frequencies = (1e7, 0.0),
=======
        radial_loss_coeffs = αϵ,
        wall_collision_coeff = αw,
>>>>>>> d1f96b22
        geometry = HallThruster.SPT_100,
        anode_mass_flow_rate = 5e-6,
        neutral_velocity = 150.0,
        neutral_temperature = 300.0,
        ion_diffusion_coeff = 0.0e-3,
<<<<<<< HEAD
        implicit_energy = false,
=======
        implicit_energy = implicit_energy,
>>>>>>> d1f96b22
        propellant = HallThruster.Xenon,
        ncharge = 1,
        verification = nothing,
        solve_ion_energy = false,
        ion_temperature = 0000.0,
        anom_model = HallThruster.TwoZoneBohm(1/160, 1/16),
        energy_equation = energy_equation,
        ionization_coeffs = coeffs,
        electron_pressure_coupled = coupled,
        min_electron_temperature = 3.0,
        min_number_density = 1.0e6,
        implicit_iters = implicit_iters,
        source_neutrals = Returns(0.0),
        source_ion_continuity = (Returns(0.0),),
        source_ion_momentum = (Returns(0.0),),
        source_potential = Returns(0.0),
        source_energy = Returns(0.0),
        domain,
        transition_function = transition,
        collision_model,
        progress_interval,
    )

    @time sol = HallThruster.run_simulation(sim, config, alg)

    if sol.t[end] != 0.0 || sol.retcode ∉ (:NaNDetected, :InfDetected)
        p = plot(sol; case)
        display(p)
    end

    return sol
end

<<<<<<< HEAD
#sol = run_sim(5e-6; ncells=50, nsave=50, dt=2e-9, adaptive=true, restart_file = nothing);
=======
sol = run_sim(1e-3; ncells=150, nsave=1000, dt = 0.9e-8, alg = SSPRK22(stage_limiter! = HallThruster.stage_limiter!), implicit_energy = 1.0);
>>>>>>> d1f96b22
<|MERGE_RESOLUTION|>--- conflicted
+++ resolved
@@ -77,44 +77,9 @@
     OVS_Tev = z -> 0.0
     OVS_ne = z -> 0.0
 
-<<<<<<< HEAD
-    #verification = HallThruster.Verification(0, 0, HallThruster.EnergyOVS(0, 0.0, 0.0, OVS_Tev, OVS_ne))
-
-    ##################################callback definition for cranking up radial loss as simulation goes along
-    function increase_radial_loss!(U, params, t)
-        #need to access simtime somehow, write out canonical form assuming that simtime is, if not need to do separate callbacks
-        #maybe integrator.t can recall simtime
-        simtime = t
-        if simtime > 0.0001 && simtime < 0.0005
-            params.νϵ[1] = 0.3
-        elseif simtime >= 0.0005 && simtime < 0.0008
-            params.νϵ[1] = 0.2
-        elseif simtime >= 0.0008 && simtime < 0.0013
-            params.νϵ[1] = 0.15
-        elseif simtime >= 0.0013 && simtime < 0.002
-            params.νϵ[1] = 0.1
-        end
-        #=
-        elseif simtime < 0.004 && > 0.003
-            params.νϵ = (0.3, 1.0)
-        elseif simtime < 0.005 && > 0.004
-            params.νϵ = (0.2, 1.0)
-        end=#
-    end
-
-    condition_radial(u,t,integrator) = t > 0.0003
-    function affect_radial!(integrator)
-        increase_radial_loss!(integrator.u, integrator.p, integrator.t)
-    end
-
-    cb_radial_loss = DiscreteCallback(condition_radial, affect_radial!, save_positions=(false,false))
-
-    mesh = HallThruster.generate_grid(HallThruster.SPT_100, ncells)
-=======
     domain = (0.0, 0.05)
 
     mesh = HallThruster.generate_grid(HallThruster.SPT_100, ncells, domain)
->>>>>>> d1f96b22
     sim = HallThruster.MultiFluidSimulation(
         grid = mesh,
         boundary_conditions = boundary_conditions = (BCs[1], BCs[2], BCs_elec[1], BCs_elec[2]),
@@ -130,12 +95,6 @@
         saveat = saveat,
         timestepcontrol = (dt, adaptive), #if adaptive true, given timestep ignored. Still sets initial timestep, therefore cannot be chosen arbitrarily large.
         callback = nothing,
-<<<<<<< HEAD
-        solve_energy = implicit_energy,
-        verification = nothing
-    )
-
-=======
         solve_energy = implicit_energy > 0,
         verification = HallThruster.Verification(0, 0, HallThruster.EnergyOVS(0, 0.0, 0.0, OVS_Tev, OVS_ne))
     )
@@ -154,30 +113,20 @@
 
     αw = 1.0
 
->>>>>>> d1f96b22
     config = (
         anode_potential = 300.0,
         cathode_potential = 0.0,
         anode_Te = 2.0,
         cathode_Te = 2.0,
         restart_file = restart_file,
-<<<<<<< HEAD
-        radial_loss_coefficients = [1.0, 1.0],
-        wall_collision_frequencies = (1e7, 0.0),
-=======
         radial_loss_coeffs = αϵ,
         wall_collision_coeff = αw,
->>>>>>> d1f96b22
         geometry = HallThruster.SPT_100,
         anode_mass_flow_rate = 5e-6,
         neutral_velocity = 150.0,
         neutral_temperature = 300.0,
         ion_diffusion_coeff = 0.0e-3,
-<<<<<<< HEAD
-        implicit_energy = false,
-=======
         implicit_energy = implicit_energy,
->>>>>>> d1f96b22
         propellant = HallThruster.Xenon,
         ncharge = 1,
         verification = nothing,
@@ -211,8 +160,4 @@
     return sol
 end
 
-<<<<<<< HEAD
-#sol = run_sim(5e-6; ncells=50, nsave=50, dt=2e-9, adaptive=true, restart_file = nothing);
-=======
-sol = run_sim(1e-3; ncells=150, nsave=1000, dt = 0.9e-8, alg = SSPRK22(stage_limiter! = HallThruster.stage_limiter!), implicit_energy = 1.0);
->>>>>>> d1f96b22
+sol = run_sim(1e-3; ncells=150, nsave=1000, dt = 0.9e-8, alg = SSPRK22(stage_limiter! = HallThruster.stage_limiter!), implicit_energy = 1.0);