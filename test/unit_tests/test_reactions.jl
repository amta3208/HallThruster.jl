--- conflicted
+++ resolved
@@ -1,102 +1,3 @@
-<<<<<<< HEAD
-@testset "Ionization" begin
-    Xe_0    = HallThruster.Xenon(0)
-    Xe_I    = HallThruster.Xenon(1)
-    Xe_II   = HallThruster.Xenon(2)
-    Xe_III  = HallThruster.Xenon(3)
-    Xe_IV   = HallThruster.Xenon(4)
-
-    rxn_0_I = HallThruster.IonizationReaction(0.0, Xe_0, Xe_I, Te -> 0.0)
-    rxn_0_II = HallThruster.IonizationReaction(0.0, Xe_0, Xe_II, Te -> 0.0)
-    rxn_0_III = HallThruster.IonizationReaction(0.0, Xe_0, Xe_III, Te -> 0.0)
-    rxn_I_III = HallThruster.IonizationReaction(0.0, Xe_I, Xe_III, Te -> 0.0)
-    @test repr(rxn_0_I) == "e- + Xe -> 2e- + Xe+"
-    @test repr(rxn_0_II) == "e- + Xe -> 3e- + Xe2+"
-    @test repr(rxn_0_III) == "e- + Xe -> 4e- + Xe3+"
-    @test repr(rxn_I_III) == "e- + Xe+ -> 3e- + Xe3+"
-
-    @test HallThruster.rate_coeff_filename(Xe_0, Xe_II, "ionization") == joinpath(HallThruster.REACTION_FOLDER, "ionization_Xe_Xe2+.dat")
-    @test HallThruster.rate_coeff_filename(Xe_0, Xe_II, "excitation") == joinpath(HallThruster.REACTION_FOLDER, "excitation_Xe_Xe2+.dat")
-    @test HallThruster.rate_coeff_filename(Xe_0, nothing, "excitation") == joinpath(HallThruster.REACTION_FOLDER, "excitation_Xe.dat")
-
-    @test_throws(ArgumentError, HallThruster.load_rate_coeffs(Xe_II, Xe_0, "ionization"))
-    @test !isnothing(HallThruster.load_rate_coeffs(Xe_0, Xe_II, "ionization"))
-
-    struct MyModel <: HallThruster.IonizationModel end
-
-    mymodel = MyModel()
-
-    @test HallThruster.supported_gases(mymodel) == HallThruster.Gas[]
-    @test HallThruster.maximum_charge_state(mymodel) == 0
-
-    @test_throws ArgumentError HallThruster.load_reactions(mymodel, [Xe_0])
-
-    landmark_lut = HallThruster.LandmarkIonizationLookup()
-    lookup = HallThruster.IonizationLookup()
-
-    @test HallThruster.supported_gases(landmark_lut) == [HallThruster.Xenon]
-    @test HallThruster.maximum_charge_state(landmark_lut) == 1
-
-    @test HallThruster.supported_gases(lookup) == HallThruster.Gas[]
-    @test HallThruster.maximum_charge_state(lookup) == 0
-
-    Ar_0 = HallThruster.Argon(0)
-    Ar_I = HallThruster.Argon(1)
-
-    # Test behavior of landmark lookup
-    @test_throws ArgumentError HallThruster._load_reactions(landmark_lut, [Ar_0, Ar_I])
-    @test_throws ArgumentError HallThruster._load_reactions(landmark_lut, [Xe_0, Xe_I, Xe_II])
-    @test_throws ArgumentError HallThruster._load_reactions(landmark_lut, [Xe_0, Xe_I, Xe_II, Xe_III])
-    landmark_rxns = HallThruster._load_reactions(landmark_lut, [Xe_0, Xe_I])
-    @test length(landmark_rxns) == 1
-    @test landmark_rxns[1].rate_coeff(19) ≈ 5.690E-14
-
-    # Test behavior of general lookup
-    @test_throws ArgumentError HallThruster.load_reactions(lookup, [Ar_0, Ar_I])
-    @test_throws ArgumentError HallThruster.load_reactions(lookup, [Xe_0, Xe_I, Xe_II, Xe_III, Xe_IV])
-    lookup_rxns = HallThruster._load_reactions(lookup, [Xe_0, Xe_I, Xe_II, Xe_III])
-    @test length(lookup_rxns) == 6
-    @test count(rxn -> rxn.reactant == Xe_0, lookup_rxns) == 3
-    @test count(rxn -> rxn.reactant == Xe_I, lookup_rxns) == 2
-    @test count(rxn -> rxn.reactant == Xe_II, lookup_rxns) == 1
-    @test count(rxn -> rxn.reactant == Xe_III, lookup_rxns) == 0
-    @test count(rxn -> rxn.product == Xe_I, lookup_rxns) == 1
-    @test count(rxn -> rxn.product == Xe_0, lookup_rxns) == 0
-    @test count(rxn -> rxn.product == Xe_II, lookup_rxns) == 2
-    @test count(rxn -> rxn.product == Xe_III, lookup_rxns) == 3
-
-    # Test behavior of user-provided ionization reactions
-    lookup_2 = HallThruster.IonizationLookup([joinpath(HallThruster.PACKAGE_ROOT, "test", "unit_tests", "reaction_tests")])
-    lookup_2_rxns = HallThruster._load_reactions(lookup_2, [Ar_0, Ar_I])
-    @test length(lookup_2_rxns) == 1
-    @test lookup_2_rxns[1].rate_coeff(0.3878e-01) ≈ 0.0
-    @test lookup_2_rxns[1].energy == 13.0
-    lookup_2_rxns_Xe = HallThruster._load_reactions(lookup_2, [Xe_0, Xe_I, Xe_II, Xe_III])
-    @test length(lookup_2_rxns_Xe) == 6
-    @test lookup_2_rxns_Xe[1].rate_coeff(1.0) ≈ 0.0
-    @test lookup_2_rxns_Xe[1].rate_coeff(1.0) != lookup_rxns[1].rate_coeff(1.0)
-    @test lookup_2_rxns_Xe[1].energy == 15.0
-
-    # Excitation reactions
-    ex_1 = HallThruster.ExcitationReaction(0.0, Xe_0, Te -> 0.0)
-    @test repr(ex_1) == "e- + Xe -> e- + Xe*"
-
-    ex_lookup = HallThruster.ExcitationLookup()
-    @test isempty(HallThruster._load_reactions(ex_lookup, [Ar_0]))
-    ex_rxns = HallThruster._load_reactions(ex_lookup, [Xe_0])
-    @test length(ex_rxns) == 1
-    @test ex_rxns[1].energy == 8.32
-    @test ex_rxns[1].rate_coeff(10) ≈ 2.3582514835893516e-14
-
-    ex_lookup_2 = HallThruster.ExcitationLookup([joinpath(HallThruster.PACKAGE_ROOT, "test", "unit_tests", "reaction_tests")])
-    @test !isempty(HallThruster._load_reactions(ex_lookup_2, [Ar_0]))
-    ex_rxns = HallThruster._load_reactions(ex_lookup_2, [Ar_0])
-    @test ex_rxns[1].energy == 10.0
-    @test ex_rxns[1].rate_coeff(1.0) ≈ 0.0
-
-    # Elastic collisions
-    #ex_1 =
-=======
 @testset "Ionization" begin
     Xe_0    = HallThruster.Xenon(0)
     Xe_I    = HallThruster.Xenon(1)
@@ -201,5 +102,4 @@
     iz_landmark_rxn = landmark_rxns[1]
 
     @test 8.32 * ex_landmark_rxn.rate_coeff(14.32) + 12.12 * iz_landmark_rxn.rate_coeff(14.32) ≈ loss_itp(14.32)
->>>>>>> a1ca947e
 end