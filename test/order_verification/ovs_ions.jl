--- conflicted
+++ resolved
@@ -1,170 +1,3 @@
-<<<<<<< HEAD
-module OVS_Ions
-
-include("ovs_funcs.jl")
-
-using Symbolics, HallThruster, Plots, LinearAlgebra, OrdinaryDiffEq
-
-@variables x t
-
-Dt = Differential(t)
-Dx = Differential(x)
-
-const k_ionization = HallThruster.ionization_fits_Xe(1)[1].rate_coeff
-const un = 150
-const mi = HallThruster.Xenon.m
-const e = HallThruster.e
-const Ti = 1000
-const L = 0.025
-
-ϕ = sin_wave(x/L, amplitude = 300, phase = π/2, nwaves = 0.25)
-ne = sin_wave(x/L, amplitude = 1e16, phase = π/4, nwaves = 0.5, offset = 1.1e16)
-nn = sin_wave(x/L, amplitude = 5e18, phase = pi/3, nwaves = 2.0, offset = 6e18)
-ui = sin_wave(x/L, amplitude = 13000, phase = π/4, nwaves = 0.75, offset = 10000)
-μ = sin_wave(x/L, amplitude = 1e4, phase = π/2, nwaves = 1.2, offset = 1.1e4)
-ϵ = sin_wave(x/L, amplitude = 20, phase = 1.3*π/2, nwaves = 1.1, offset = 25)
-nϵ = ne * ϵ
-∇ϕ = Dx(ϕ)
-∇pe = Dx(nϵ)
-ρiui = ne * ui * HallThruster.Xenon.m
-ρn = nn * HallThruster.Xenon.m
-ue = μ * (∇ϕ - ∇pe/ne)
-ρi = ne * HallThruster.Xenon.m
-p = ne * HallThruster.kB * Ti
-∇p = Dx(p)
-
-ϕ_func = eval(build_function(ϕ, [x]))
-ne_func = eval(build_function(ne, [x]))
-μ_func = eval(build_function(μ, [x]))
-ρiui_func = eval(build_function(ρiui, [x]))
-nϵ_func = eval(build_function(nϵ, [x]))
-ue_func = eval(build_function(expand_derivatives(ue), [x]))
-∇ϕ_func = eval(build_function(expand_derivatives(∇ϕ), [x]))
-ρn_func = eval(build_function(ρn, [x]))
-ρi_func = eval(build_function(ρi, [x]))
-p_func = eval(build_function(p, [x]))
-
-continuity_neutrals = Dt(ρn) + Dx(ρn*un) + ne * nn * k_ionization(ϵ)
-continuity_ions = Dt(ρi) + Dx(ρiui) - ne * nn * k_ionization(ϵ)
-
-# Test that conservative and non-conservative forms are both satisfied, as well as both coupled and uncoupled
-momentum_conservative_uncoupled = Dt(ρiui) + Dx(ρiui^2 / ρi + p) + e * ne * ∇ϕ
-momentum_conservative_coupled = Dt(ρiui) + Dx(ρiui^2 / ρi + p + nϵ) + e * ue / μ
-momentum_nonconservative_uncoupled = ρi * (Dt(ui) + ui * Dx(ui) + nn * ui * k_ionization(ϵ)) + ∇p + e * ne * ∇ϕ
-momentum_nonconservative_coupled = ρi * (Dt(ui) + ui * Dx(ui) + nn * ui * k_ionization(ϵ)) + ∇p + ∇pe + e * ue / μ
-
-source_ρn = eval(build_function(expand_derivatives(continuity_neutrals), [x]))
-source_ρi = eval(build_function(expand_derivatives(continuity_ions), [x]))
-source_ρiui_conservative_uncoupled = eval(build_function(expand_derivatives(momentum_conservative_uncoupled), [x]))
-source_ρiui_conservative_coupled = eval(build_function(expand_derivatives(momentum_conservative_coupled), [x]))
-source_ρiui_nonconservative_uncoupled = eval(build_function(expand_derivatives(momentum_nonconservative_uncoupled), [x]))
-source_ρiui_nonconservative_coupled = eval(build_function(expand_derivatives(momentum_nonconservative_coupled), [x]))
-
-function solve_ions(ncells, scheme, plot_results = false; coupled, conservative)
-
-    grid = HallThruster.generate_grid(HallThruster.SPT_100, ncells)
-
-    propellant = HallThruster.Xenon
-
-    source_momentum = if coupled && conservative
-        source_ρiui_conservative_coupled
-    elseif coupled && !conservative
-        source_ρiui_nonconservative_coupled
-    elseif !coupled && conservative
-        source_ρiui_conservative_uncoupled 
-    elseif !coupled && !conservative
-        source_ρiui_nonconservative_uncoupled
-    end
-
-    config = (;
-        source_neutrals = (U, p, i) -> source_ρn(p.z_cell[i]),
-        source_ion_continuity = (
-            (U, p, i) -> source_ρi(p.z_cell[i])
-        ),
-        source_ion_momentum = (
-            (U, p, i) -> source_momentum(p.z_cell[i])
-        ),
-        propellant,
-        ncharge = 1,
-        electron_pressure_coupled = coupled,
-        min_electron_temperature = 1.0,
-        neutral_velocity = un,
-        neutral_temperature = 300.0,
-        ion_temperature = Ti,
-        solve_ion_energy = false
-    )
-
-    z_edge = grid.edges
-    z_cell = grid.cell_centers
-
-    ue = ue_func.(z_cell)
-    μ = μ_func.(z_cell)
-    nϵ = nϵ_func.(z_cell)
-    ρn_exact = ρn_func.(z_cell)
-    ρi_exact = ρi_func.(z_cell)
-    ρiui_exact = ρiui_func.(z_cell)
-
-    cache = (;ue, μ)
-
-    fluids, fluid_ranges, species, species_range_dict = HallThruster.configure_fluids(config)
-    index = HallThruster.configure_index(fluid_ranges)
-
-    reactions = HallThruster.ionization_fits_Xe(1)
-    U = zeros(4, ncells)
-    U[index.ρn, :] .= ρn_func(0.0)
-    U[index.ρi[1], :] .= ρi_func(0.0)
-    U[index.ρiui[1], :] .= ρiui_func(0.0)
-    U[index.nϵ, :] .= nϵ
-
-    params = (;
-        index,
-        config,
-        cache,
-        scheme,
-        fluids,
-        species_range_dict,
-        reactions,
-        z_edge,
-        z_cell,
-    )
-
-    tspan = (0, 1e-3)
-    dt = 1e-8
-
-    alg = Tsit5()
-
-    prob = ODEProblem{true}(HallThruster.update_heavy_species!, U, tspan, params)
-	sol = solve(
-        prob, alg; saveat=tspan, adaptive=true, dt=dt, maxiters = 1_000_000,
-    )
-
-    ρn_sim = sol.u[end][index.ρn, :]
-    ρi_sim = sol.u[end][index.ρi[1], :]
-    ρiui_sim = sol.u[end][index.ρiui[1], :]
-
-    if plot_results
-
-        p1 = plot(z_cell, ρn_sim, label = "sim", title = "Neutral density")
-        plot!(p1, z_cell, ρn_exact, label = "exact")
-
-        p2 = plot(z_cell, ρi_sim, label = "sim", title = "Ion density")
-        plot!(p2, z_cell, ρi_exact, label = "exact")
-
-        p3 = plot(z_cell, ρiui_sim, label = "sim", title = "Ion momentum")
-        plot!(p3, z_cell, ρiui_exact, label = "exact")
-
-        p = plot(p1, p2, p3, layout = (1, 3), size = (1800, 600))
-        display(p)
-    end
-
-    return (
-        ρn = (z_cell, ρn_sim, ρn_exact),
-        ρi = (z_cell, ρi_sim, ρi_exact),
-        ρiui = (z_cell, ρiui_sim, ρiui_exact),
-    )
-end
-
-=======
 module OVS_Ions
 
 include("ovs_funcs.jl")
@@ -366,5 +199,4 @@
     )
 end
 
->>>>>>> 08011226
 end