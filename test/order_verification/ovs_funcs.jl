<<<<<<< HEAD
using Statistics

function Lp_norm(v, p)
    N = length(v)
    return N^(-1/p) * norm(v, p)
end

function sin_wave(var; amplitude, phase, nwaves, offset = 0.0)
    return amplitude * sin(2π * nwaves * var + phase) + offset
end

function test_refinements(verification_func, refinements, norm_orders)
    norms = [
        let results = verification_func(ncells)
            [Lp_norm(res.sim .- res.exact, p) for res in results, p in norm_orders]
        end
        for ncells in refinements
    ] |> unzip

    slopes = compute_slope.(norms)
    return slopes, norms
end

function unzip(v)
    ncolumns = length(v[1])
    nrows = length(v)
    return [
        [v[j][i] for j in 1:nrows] for i in 1:ncolumns
    ]
end

function compute_slope(errors)
    p = [
        log(abs(errors[i+2]-errors[i+1])/abs(errors[i+1]-errors[i]))/log(0.5) for i in 1:length(errors)-2
    ]
    return mean(p)
end

function plot_convergence(refinements, errors)
    normalized_errors = errors ./ errors[1]
    first_order_errors = [(1 / ncells) for ncells in refinements]
    first_order_errors ./= first_order_errors[1]
    second_order_errors = [(1 / ncells)^2 for ncells in refinements]
    second_order_errors ./= second_order_errors[1]

    p = plot(
        yaxis = (:log10, "Relative error"), xaxis = (:log10, "Number of cells"), legend = :bottomleft
    )
    plot!(p, refinements, first_order_errors, linestyle = :dash, label = "1st order")
    plot!(p, refinements, second_order_errors, linestyle = :dash, label = "2nd order")
    plot!(p, refinements, normalized_errors, label = "Observed error")
    return p
end

function refines(num_refinements, initial, factor)
    return [
        initial * factor^p
        for p in 1:num_refinements
    ]
=======
using Statistics

function Lp_norm(v, p)
    N = length(v)
    return N^(-1/p) * norm(v, p)
end

function sin_wave(var; amplitude, phase, nwaves, offset = 0.0)
    return amplitude * sin(nwaves * (2π * var) + phase) + offset
end

function test_refinements(verification_func, refinements, norm_orders)
    norms = [
        let results = verification_func(ncells)
            [Lp_norm(res.sim .- res.exact, p) for res in results, p in norm_orders]
        end
        for ncells in refinements
    ] |> unzip

    slopes = compute_slope.(norms)
    return slopes, norms
end

function unzip(v)
    ncolumns = length(v[1])
    nrows = length(v)
    return [
        [v[j][i] for j in 1:nrows] for i in 1:ncolumns
    ]
end

function compute_slope(errors)
    p = [
        log(abs(errors[i+2]-errors[i+1])/abs(errors[i+1]-errors[i]))/log(0.5) for i in 1:length(errors)-2
    ]
    return mean(p)
end

function plot_convergence(refinements, errors)
    normalized_errors = errors ./ errors[1]
    first_order_errors = [(1 / ncells) for ncells in refinements]
    first_order_errors ./= first_order_errors[1]
    second_order_errors = [(1 / ncells)^2 for ncells in refinements]
    second_order_errors ./= second_order_errors[1]

    p = plot(
        yaxis = (:log10, "Relative error"), xaxis = (:log10, "Number of cells"), legend = :bottomleft
    )
    plot!(p, refinements, first_order_errors, linestyle = :dash, label = "1st order")
    plot!(p, refinements, second_order_errors, linestyle = :dash, label = "2nd order")
    plot!(p, refinements, normalized_errors, label = "Observed error")
    return p
end

function refines(num_refinements, initial, factor)
    return [
        initial * factor^(p-1)
        for p in 1:num_refinements
    ]
>>>>>>> 08011226
end<|MERGE_RESOLUTION|>--- conflicted
+++ resolved
@@ -1,64 +1,3 @@
-<<<<<<< HEAD
-using Statistics
-
-function Lp_norm(v, p)
-    N = length(v)
-    return N^(-1/p) * norm(v, p)
-end
-
-function sin_wave(var; amplitude, phase, nwaves, offset = 0.0)
-    return amplitude * sin(2π * nwaves * var + phase) + offset
-end
-
-function test_refinements(verification_func, refinements, norm_orders)
-    norms = [
-        let results = verification_func(ncells)
-            [Lp_norm(res.sim .- res.exact, p) for res in results, p in norm_orders]
-        end
-        for ncells in refinements
-    ] |> unzip
-
-    slopes = compute_slope.(norms)
-    return slopes, norms
-end
-
-function unzip(v)
-    ncolumns = length(v[1])
-    nrows = length(v)
-    return [
-        [v[j][i] for j in 1:nrows] for i in 1:ncolumns
-    ]
-end
-
-function compute_slope(errors)
-    p = [
-        log(abs(errors[i+2]-errors[i+1])/abs(errors[i+1]-errors[i]))/log(0.5) for i in 1:length(errors)-2
-    ]
-    return mean(p)
-end
-
-function plot_convergence(refinements, errors)
-    normalized_errors = errors ./ errors[1]
-    first_order_errors = [(1 / ncells) for ncells in refinements]
-    first_order_errors ./= first_order_errors[1]
-    second_order_errors = [(1 / ncells)^2 for ncells in refinements]
-    second_order_errors ./= second_order_errors[1]
-
-    p = plot(
-        yaxis = (:log10, "Relative error"), xaxis = (:log10, "Number of cells"), legend = :bottomleft
-    )
-    plot!(p, refinements, first_order_errors, linestyle = :dash, label = "1st order")
-    plot!(p, refinements, second_order_errors, linestyle = :dash, label = "2nd order")
-    plot!(p, refinements, normalized_errors, label = "Observed error")
-    return p
-end
-
-function refines(num_refinements, initial, factor)
-    return [
-        initial * factor^p
-        for p in 1:num_refinements
-    ]
-=======
 using Statistics
 
 function Lp_norm(v, p)
@@ -118,5 +57,4 @@
         initial * factor^(p-1)
         for p in 1:num_refinements
     ]
->>>>>>> 08011226
 end