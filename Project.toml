name = "HallThruster"
uuid = "2311f341-5e6d-4941-9e3e-3ce0ae0d9ed6"
authors = ["Thomas Marks <marksta@umich.edu>"]
version = "0.8.2"

[deps]
DelimitedFiles = "8bb1440f-4735-579b-a4ab-409b98df4dab"
DocStringExtensions = "ffbed154-4ef7-542d-bbb7-c09d3a79fcae"
Documenter = "e30172f5-a6a5-5a46-863b-614d45cd2de4"
FunctionWrappers = "069b7b12-0de2-55c6-9aab-29f3d0a68a2e"
JLD2 = "033835bb-8acc-5ee8-8aae-3f567f8a3819"
JSON3 = "0f8b85d8-7281-11e9-16c2-39a750bddbf1"
LinearAlgebra = "37e2e46d-f89d-539d-b4ee-838fcccc9c8e"
Measurements = "eff96d63-e80a-5855-80a2-b1b0885c5ab7"
Measures = "442fdcdd-2543-5da2-b0f3-8c86c306513e"
PartialFunctions = "570af359-4316-4cb7-8c74-252c00c2016b"
Printf = "de0858da-6303-5e67-8744-51eddeeeb8d7"
QuadGK = "1fd47b50-473d-5c70-9696-f719f8f3bcdc"
RecipesBase = "3cdcf5f2-1ef4-517c-9805-6587b60abb01"
SnoopPrecompile = "66db9d55-30c0-4569-8b51-7e840670fc0c"
SparseArrays = "2f01184e-e22b-5df5-ae63-d93ebab69eaf"
Statistics = "10745b16-79ce-11e8-11f9-7d13ad32a3b2"
StatsBase = "2913bbd2-ae8a-5f71-8c99-4fb6c76f3a91"
Unitful = "1986cc42-f94f-5a68-af5c-568840ba703d"

[compat]
<<<<<<< HEAD
PartialFunctions = "1"
=======
Measurements = "2"
>>>>>>> bee87e20
julia = "1.7"

[extras]
CPUSummary = "2a0fbf3d-bb9c-48f3-b0a9-814d99fd7ab9"<|MERGE_RESOLUTION|>--- conflicted
+++ resolved
@@ -24,11 +24,8 @@
 Unitful = "1986cc42-f94f-5a68-af5c-568840ba703d"
 
 [compat]
-<<<<<<< HEAD
 PartialFunctions = "1"
-=======
 Measurements = "2"
->>>>>>> bee87e20
 julia = "1.7"
 
 [extras]
