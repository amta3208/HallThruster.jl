<<<<<<< HEAD
# Anomalous Transport
=======
# Anomalous Transport

HallThruster has two anomalous transport models built in and allows users to define their own. Currently, we only support algebraic (zero-equation) models, but support for models involving additional PDEs will be added in the future.

## Built-in Models

### `TwoZoneBohm`

HallThruster's default anomalous transport option. This is a standard model of anomalous transport frequently used in Hall thruster simulations. The anomalous collision frequency is defined as

```math
\nu_{AN} = \begin{cases}
    \beta_1 \omega_{ce} & z < L_{ch} \\
    \beta_2 \omega_{ce} & z \ge L_{ch}
\end{case}
```

In the above expression, ``\beta_1`` and ``beta_2`` are tunable coefficients, ``omega_{ce} = e B / m_e`` is the electron cyclotron frequency, and ``L_{ch}`` is the channel length. A `TwoZoneBohm` model is initialized as follows

```julia
anom_model = TwoZoneBohm(β1, β2)
```

### `NoAnom`

Model for no anomalous transport (anomalous collision frequency  = 0).

## Custom anomalous transport models

Users of HallThruster may define their own models by defining a custom subtype of `ZeroEquationModel`. Let's say we want to implement ``nu_{AN} = \beta \omega_{ce}`` (classic Bohm diffusion). We would first define our type:

```julia
using HallThruster

struct BohmDiffusion <: HallThruster.ZeroEquationModel
    β::Float64
end
```

We then need to make our struct callable. It must take a signature of `(U, params, i)`, where `U` is the state matrix, `params` is a NamedTuple containing all simulation parameters and a cache of variables, and `i` is the cell index.

```julia
function (b::BohmDiffusion)(U, params, i)
    B = params.cache.B[i]
    ωce = HallThruster.e * B / HallThruster.me
    νan = β * ωce
    return νan
end
```

Now, we can use this in a `Config` struct (see [Configuration](@ref)) and the simulation will correctly compute the anomalous transport according to our model.
>>>>>>> b7b91fd2
<|MERGE_RESOLUTION|>--- conflicted
+++ resolved
@@ -1,6 +1,3 @@
-<<<<<<< HEAD
-# Anomalous Transport
-=======
 # Anomalous Transport
 
 HallThruster has two anomalous transport models built in and allows users to define their own. Currently, we only support algebraic (zero-equation) models, but support for models involving additional PDEs will be added in the future.
@@ -51,5 +48,4 @@
 end
 ```
 
-Now, we can use this in a `Config` struct (see [Configuration](@ref)) and the simulation will correctly compute the anomalous transport according to our model.
->>>>>>> b7b91fd2
+Now, we can use this in a `Config` struct (see [Configuration](@ref)) and the simulation will correctly compute the anomalous transport according to our model.